--- conflicted
+++ resolved
@@ -23,11 +23,7 @@
 
 // locationTrims are trimmed for display to avoid unwieldy log lines.
 var locationTrims = []string{
-<<<<<<< HEAD
-	"github.com/bitdao-io/mantle/l2geth/",
-=======
 	"github.com/mantlenetworkio/mantle/l2geth/",
->>>>>>> 2cb4b09d
 }
 
 // PrintOrigins sets or unsets log location (file:line) printing for terminal
