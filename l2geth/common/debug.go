--- conflicted
+++ resolved
@@ -26,11 +26,7 @@
 
 // Report gives off a warning requesting the user to submit an issue to the github tracker.
 func Report(extra ...interface{}) {
-<<<<<<< HEAD
-	fmt.Fprintln(os.Stderr, "You've encountered a sought after, hard to reproduce bug. Please report this to the developers <3 https://github.com/bitdao-io/mantle/l2geth/issues")
-=======
 	fmt.Fprintln(os.Stderr, "You've encountered a sought after, hard to reproduce bug. Please report this to the developers <3 https://github.com/mantlenetworkio/mantle/l2geth/issues")
->>>>>>> 2cb4b09d
 	fmt.Fprintln(os.Stderr, extra...)
 
 	_, file, line, _ := runtime.Caller(1)
