// Copyright 2019 The go-ethereum Authors
// This file is part of the go-ethereum library.
//
// The go-ethereum library is free software: you can redistribute it and/or modify
// it under the terms of the GNU Lesser General Public License as published by
// the Free Software Foundation, either version 3 of the License, or
// (at your option) any later version.
//
// The go-ethereum library is distributed in the hope that it will be useful,
// but WITHOUT ANY WARRANTY; without even the implied warranty of
// MERCHANTABILITY or FITNESS FOR A PARTICULAR PURPOSE. See the
// GNU Lesser General Public License for more details.
//
// You should have received a copy of the GNU Lesser General Public License
// along with the go-ethereum library. If not, see <http://www.gnu.org/licenses/>.

package prque

import (
	"container/heap"
	"time"

<<<<<<< HEAD
	"github.com/bitdao-io/mantle/l2geth/common/mclock"
=======
	"github.com/mantlenetworkio/mantle/l2geth/common/mclock"
>>>>>>> 2cb4b09d
)

// LazyQueue is a priority queue data structure where priorities can change over
// time and are only evaluated on demand.
// Two callbacks are required:
// - priority evaluates the actual priority of an item
// - maxPriority gives an upper estimate for the priority in any moment between
//   now and the given absolute time
// If the upper estimate is exceeded then Update should be called for that item.
// A global Refresh function should also be called periodically.
type LazyQueue struct {
	clock mclock.Clock
	// Items are stored in one of two internal queues ordered by estimated max
	// priority until the next and the next-after-next refresh. Update and Refresh
	// always places items in queue[1].
	queue       [2]*sstack
	popQueue    *sstack
	period      time.Duration
	maxUntil    mclock.AbsTime
	indexOffset int
	setIndex    SetIndexCallback
	priority    PriorityCallback
	maxPriority MaxPriorityCallback
}

type (
	PriorityCallback    func(data interface{}, now mclock.AbsTime) int64   // actual priority callback
	MaxPriorityCallback func(data interface{}, until mclock.AbsTime) int64 // estimated maximum priority callback
)

// NewLazyQueue creates a new lazy queue
func NewLazyQueue(setIndex SetIndexCallback, priority PriorityCallback, maxPriority MaxPriorityCallback, clock mclock.Clock, refreshPeriod time.Duration) *LazyQueue {
	q := &LazyQueue{
		popQueue:    newSstack(nil),
		setIndex:    setIndex,
		priority:    priority,
		maxPriority: maxPriority,
		clock:       clock,
		period:      refreshPeriod}
	q.Reset()
	q.Refresh()
	return q
}

// Reset clears the contents of the queue
func (q *LazyQueue) Reset() {
	q.queue[0] = newSstack(q.setIndex0)
	q.queue[1] = newSstack(q.setIndex1)
}

// Refresh should be called at least with the frequency specified by the refreshPeriod parameter
func (q *LazyQueue) Refresh() {
	q.maxUntil = q.clock.Now() + mclock.AbsTime(q.period)
	for q.queue[0].Len() != 0 {
		q.Push(heap.Pop(q.queue[0]).(*item).value)
	}
	q.queue[0], q.queue[1] = q.queue[1], q.queue[0]
	q.indexOffset = 1 - q.indexOffset
	q.maxUntil += mclock.AbsTime(q.period)
}

// Push adds an item to the queue
func (q *LazyQueue) Push(data interface{}) {
	heap.Push(q.queue[1], &item{data, q.maxPriority(data, q.maxUntil)})
}

// Update updates the upper priority estimate for the item with the given queue index
func (q *LazyQueue) Update(index int) {
	q.Push(q.Remove(index))
}

// Pop removes and returns the item with the greatest actual priority
func (q *LazyQueue) Pop() (interface{}, int64) {
	var (
		resData interface{}
		resPri  int64
	)
	q.MultiPop(func(data interface{}, priority int64) bool {
		resData = data
		resPri = priority
		return false
	})
	return resData, resPri
}

// peekIndex returns the index of the internal queue where the item with the
// highest estimated priority is or -1 if both are empty
func (q *LazyQueue) peekIndex() int {
	if q.queue[0].Len() != 0 {
		if q.queue[1].Len() != 0 && q.queue[1].blocks[0][0].priority > q.queue[0].blocks[0][0].priority {
			return 1
		}
		return 0
	}
	if q.queue[1].Len() != 0 {
		return 1
	}
	return -1
}

// MultiPop pops multiple items from the queue and is more efficient than calling
// Pop multiple times. Popped items are passed to the callback. MultiPop returns
// when the callback returns false or there are no more items to pop.
func (q *LazyQueue) MultiPop(callback func(data interface{}, priority int64) bool) {
	now := q.clock.Now()
	nextIndex := q.peekIndex()
	for nextIndex != -1 {
		data := heap.Pop(q.queue[nextIndex]).(*item).value
		heap.Push(q.popQueue, &item{data, q.priority(data, now)})
		nextIndex = q.peekIndex()
		for q.popQueue.Len() != 0 && (nextIndex == -1 || q.queue[nextIndex].blocks[0][0].priority < q.popQueue.blocks[0][0].priority) {
			i := heap.Pop(q.popQueue).(*item)
			if !callback(i.value, i.priority) {
				for q.popQueue.Len() != 0 {
					q.Push(heap.Pop(q.popQueue).(*item).value)
				}
				return
			}
		}
	}
}

// PopItem pops the item from the queue only, dropping the associated priority value.
func (q *LazyQueue) PopItem() interface{} {
	i, _ := q.Pop()
	return i
}

// Remove removes removes the item with the given index.
func (q *LazyQueue) Remove(index int) interface{} {
	if index < 0 {
		return nil
	}
	return heap.Remove(q.queue[index&1^q.indexOffset], index>>1).(*item).value
}

// Empty checks whether the priority queue is empty.
func (q *LazyQueue) Empty() bool {
	return q.queue[0].Len() == 0 && q.queue[1].Len() == 0
}

// Size returns the number of items in the priority queue.
func (q *LazyQueue) Size() int {
	return q.queue[0].Len() + q.queue[1].Len()
}

// setIndex0 translates internal queue item index to the virtual index space of LazyQueue
func (q *LazyQueue) setIndex0(data interface{}, index int) {
	if index == -1 {
		q.setIndex(data, -1)
	} else {
		q.setIndex(data, index+index)
	}
}

// setIndex1 translates internal queue item index to the virtual index space of LazyQueue
func (q *LazyQueue) setIndex1(data interface{}, index int) {
	q.setIndex(data, index+index+1)
}<|MERGE_RESOLUTION|>--- conflicted
+++ resolved
@@ -20,11 +20,7 @@
 	"container/heap"
 	"time"
 
-<<<<<<< HEAD
-	"github.com/bitdao-io/mantle/l2geth/common/mclock"
-=======
 	"github.com/mantlenetworkio/mantle/l2geth/common/mclock"
->>>>>>> 2cb4b09d
 )
 
 // LazyQueue is a priority queue data structure where priorities can change over
