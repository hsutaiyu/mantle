// Copyright (c) 2013 Kyle Isom <kyle@tyrfingr.is>
// Copyright (c) 2012 The Go Authors. All rights reserved.
//
// Redistribution and use in source and binary forms, with or without
// modification, are permitted provided that the following conditions are
// met:
//
//    * Redistributions of source code must retain the above copyright
// notice, this list of conditions and the following disclaimer.
//    * Redistributions in binary form must reproduce the above
// copyright notice, this list of conditions and the following disclaimer
// in the documentation and/or other materials provided with the
// distribution.
//    * Neither the name of Google Inc. nor the names of its
// contributors may be used to endorse or promote products derived from
// this software without specific prior written permission.
//
// THIS SOFTWARE IS PROVIDED BY THE COPYRIGHT HOLDERS AND CONTRIBUTORS
// "AS IS" AND ANY EXPRESS OR IMPLIED WARRANTIES, INCLUDING, BUT NOT
// LIMITED TO, THE IMPLIED WARRANTIES OF MERCHANTABILITY AND FITNESS FOR
// A PARTICULAR PURPOSE ARE DISCLAIMED. IN NO EVENT SHALL THE COPYRIGHT
// OWNER OR CONTRIBUTORS BE LIABLE FOR ANY DIRECT, INDIRECT, INCIDENTAL,
// SPECIAL, EXEMPLARY, OR CONSEQUENTIAL DAMAGES (INCLUDING, BUT NOT
// LIMITED TO, PROCUREMENT OF SUBSTITUTE GOODS OR SERVICES; LOSS OF USE,
// DATA, OR PROFITS; OR BUSINESS INTERRUPTION) HOWEVER CAUSED AND ON ANY
// THEORY OF LIABILITY, WHETHER IN CONTRACT, STRICT LIABILITY, OR TORT
// (INCLUDING NEGLIGENCE OR OTHERWISE) ARISING IN ANY WAY OUT OF THE USE
// OF THIS SOFTWARE, EVEN IF ADVISED OF THE POSSIBILITY OF SUCH DAMAGE.

package ecies

import (
	"bytes"
	"crypto/elliptic"
	"crypto/rand"
	"crypto/sha256"
	"encoding/hex"
	"fmt"
	"math/big"
	"testing"

<<<<<<< HEAD
	"github.com/bitdao-io/mantle/l2geth/crypto"
=======
	"github.com/mantlenetworkio/mantle/l2geth/crypto"
>>>>>>> 2cb4b09d
)

// Ensure the KDF generates appropriately sized keys.
func TestKDF(t *testing.T) {
	msg := []byte("Hello, world")
	h := sha256.New()

	k, err := concatKDF(h, msg, nil, 64)
	if err != nil {
		t.Fatal(err)
	}
	if len(k) != 64 {
		t.Fatalf("KDF: generated key is the wrong size (%d instead of 64\n", len(k))
	}
}

var ErrBadSharedKeys = fmt.Errorf("ecies: shared keys don't match")

// cmpParams compares a set of ECIES parameters. We assume, as per the
// docs, that AES is the only supported symmetric encryption algorithm.
func cmpParams(p1, p2 *ECIESParams) bool {
	return p1.hashAlgo == p2.hashAlgo &&
		p1.KeyLen == p2.KeyLen &&
		p1.BlockSize == p2.BlockSize
}

// Validate the ECDH component.
func TestSharedKey(t *testing.T) {
	prv1, err := GenerateKey(rand.Reader, DefaultCurve, nil)
	if err != nil {
		t.Fatal(err)
	}
	skLen := MaxSharedKeyLength(&prv1.PublicKey) / 2

	prv2, err := GenerateKey(rand.Reader, DefaultCurve, nil)
	if err != nil {
		t.Fatal(err)
	}

	sk1, err := prv1.GenerateShared(&prv2.PublicKey, skLen, skLen)
	if err != nil {
		t.Fatal(err)
	}

	sk2, err := prv2.GenerateShared(&prv1.PublicKey, skLen, skLen)
	if err != nil {
		t.Fatal(err)
	}

	if !bytes.Equal(sk1, sk2) {
		t.Fatal(ErrBadSharedKeys)
	}
}

func TestSharedKeyPadding(t *testing.T) {
	// sanity checks
	prv0 := hexKey("1adf5c18167d96a1f9a0b1ef63be8aa27eaf6032c233b2b38f7850cf5b859fd9")
	prv1 := hexKey("0097a076fc7fcd9208240668e31c9abee952cbb6e375d1b8febc7499d6e16f1a")
	x0, _ := new(big.Int).SetString("1a8ed022ff7aec59dc1b440446bdda5ff6bcb3509a8b109077282b361efffbd8", 16)
	x1, _ := new(big.Int).SetString("6ab3ac374251f638d0abb3ef596d1dc67955b507c104e5f2009724812dc027b8", 16)
	y0, _ := new(big.Int).SetString("e040bd480b1deccc3bc40bd5b1fdcb7bfd352500b477cb9471366dbd4493f923", 16)
	y1, _ := new(big.Int).SetString("8ad915f2b503a8be6facab6588731fefeb584fd2dfa9a77a5e0bba1ec439e4fa", 16)

	if prv0.PublicKey.X.Cmp(x0) != 0 {
		t.Errorf("mismatched prv0.X:\nhave: %x\nwant: %x\n", prv0.PublicKey.X.Bytes(), x0.Bytes())
	}
	if prv0.PublicKey.Y.Cmp(y0) != 0 {
		t.Errorf("mismatched prv0.Y:\nhave: %x\nwant: %x\n", prv0.PublicKey.Y.Bytes(), y0.Bytes())
	}
	if prv1.PublicKey.X.Cmp(x1) != 0 {
		t.Errorf("mismatched prv1.X:\nhave: %x\nwant: %x\n", prv1.PublicKey.X.Bytes(), x1.Bytes())
	}
	if prv1.PublicKey.Y.Cmp(y1) != 0 {
		t.Errorf("mismatched prv1.Y:\nhave: %x\nwant: %x\n", prv1.PublicKey.Y.Bytes(), y1.Bytes())
	}

	// test shared secret generation
	sk1, err := prv0.GenerateShared(&prv1.PublicKey, 16, 16)
	if err != nil {
		t.Log(err.Error())
	}

	sk2, err := prv1.GenerateShared(&prv0.PublicKey, 16, 16)
	if err != nil {
		t.Fatal(err.Error())
	}

	if !bytes.Equal(sk1, sk2) {
		t.Fatal(ErrBadSharedKeys.Error())
	}
}

// Verify that the key generation code fails when too much key data is
// requested.
func TestTooBigSharedKey(t *testing.T) {
	prv1, err := GenerateKey(rand.Reader, DefaultCurve, nil)
	if err != nil {
		t.Fatal(err)
	}

	prv2, err := GenerateKey(rand.Reader, DefaultCurve, nil)
	if err != nil {
		t.Fatal(err)
	}

	_, err = prv1.GenerateShared(&prv2.PublicKey, 32, 32)
	if err != ErrSharedKeyTooBig {
		t.Fatal("ecdh: shared key should be too large for curve")
	}

	_, err = prv2.GenerateShared(&prv1.PublicKey, 32, 32)
	if err != ErrSharedKeyTooBig {
		t.Fatal("ecdh: shared key should be too large for curve")
	}
}

// Benchmark the generation of P256 keys.
func BenchmarkGenerateKeyP256(b *testing.B) {
	for i := 0; i < b.N; i++ {
		if _, err := GenerateKey(rand.Reader, elliptic.P256(), nil); err != nil {
			b.Fatal(err)
		}
	}
}

// Benchmark the generation of P256 shared keys.
func BenchmarkGenSharedKeyP256(b *testing.B) {
	prv, err := GenerateKey(rand.Reader, elliptic.P256(), nil)
	if err != nil {
		b.Fatal(err)
	}
	b.ResetTimer()
	for i := 0; i < b.N; i++ {
		_, err := prv.GenerateShared(&prv.PublicKey, 16, 16)
		if err != nil {
			b.Fatal(err)
		}
	}
}

// Benchmark the generation of S256 shared keys.
func BenchmarkGenSharedKeyS256(b *testing.B) {
	prv, err := GenerateKey(rand.Reader, crypto.S256(), nil)
	if err != nil {
		b.Fatal(err)
	}
	b.ResetTimer()
	for i := 0; i < b.N; i++ {
		_, err := prv.GenerateShared(&prv.PublicKey, 16, 16)
		if err != nil {
			b.Fatal(err)
		}
	}
}

// Verify that an encrypted message can be successfully decrypted.
func TestEncryptDecrypt(t *testing.T) {
	prv1, err := GenerateKey(rand.Reader, DefaultCurve, nil)
	if err != nil {
		t.Fatal(err)
	}

	prv2, err := GenerateKey(rand.Reader, DefaultCurve, nil)
	if err != nil {
		t.Fatal(err)
	}

	message := []byte("Hello, world.")
	ct, err := Encrypt(rand.Reader, &prv2.PublicKey, message, nil, nil)
	if err != nil {
		t.Fatal(err)
	}

	pt, err := prv2.Decrypt(ct, nil, nil)
	if err != nil {
		t.Fatal(err)
	}

	if !bytes.Equal(pt, message) {
		t.Fatal("ecies: plaintext doesn't match message")
	}

	_, err = prv1.Decrypt(ct, nil, nil)
	if err == nil {
		t.Fatal("ecies: encryption should not have succeeded")
	}
}

func TestDecryptShared2(t *testing.T) {
	prv, err := GenerateKey(rand.Reader, DefaultCurve, nil)
	if err != nil {
		t.Fatal(err)
	}
	message := []byte("Hello, world.")
	shared2 := []byte("shared data 2")
	ct, err := Encrypt(rand.Reader, &prv.PublicKey, message, nil, shared2)
	if err != nil {
		t.Fatal(err)
	}

	// Check that decrypting with correct shared data works.
	pt, err := prv.Decrypt(ct, nil, shared2)
	if err != nil {
		t.Fatal(err)
	}
	if !bytes.Equal(pt, message) {
		t.Fatal("ecies: plaintext doesn't match message")
	}

	// Decrypting without shared data or incorrect shared data fails.
	if _, err = prv.Decrypt(ct, nil, nil); err == nil {
		t.Fatal("ecies: decrypting without shared data didn't fail")
	}
	if _, err = prv.Decrypt(ct, nil, []byte("garbage")); err == nil {
		t.Fatal("ecies: decrypting with incorrect shared data didn't fail")
	}
}

type testCase struct {
	Curve    elliptic.Curve
	Name     string
	Expected *ECIESParams
}

var testCases = []testCase{
	{
		Curve:    elliptic.P256(),
		Name:     "P256",
		Expected: ECIES_AES128_SHA256,
	},
	{
		Curve:    elliptic.P384(),
		Name:     "P384",
		Expected: ECIES_AES256_SHA384,
	},
	{
		Curve:    elliptic.P521(),
		Name:     "P521",
		Expected: ECIES_AES256_SHA512,
	},
}

// Test parameter selection for each curve, and that P224 fails automatic
// parameter selection (see README for a discussion of P224). Ensures that
// selecting a set of parameters automatically for the given curve works.
func TestParamSelection(t *testing.T) {
	for _, c := range testCases {
		testParamSelection(t, c)
	}
}

func testParamSelection(t *testing.T, c testCase) {
	params := ParamsFromCurve(c.Curve)
	if params == nil && c.Expected != nil {
		t.Fatalf("%s (%s)\n", ErrInvalidParams.Error(), c.Name)
	} else if params != nil && !cmpParams(params, c.Expected) {
		t.Fatalf("ecies: parameters should be invalid (%s)\n", c.Name)
	}

	prv1, err := GenerateKey(rand.Reader, DefaultCurve, nil)
	if err != nil {
		t.Fatalf("%s (%s)\n", err.Error(), c.Name)
	}

	prv2, err := GenerateKey(rand.Reader, DefaultCurve, nil)
	if err != nil {
		t.Fatalf("%s (%s)\n", err.Error(), c.Name)
	}

	message := []byte("Hello, world.")
	ct, err := Encrypt(rand.Reader, &prv2.PublicKey, message, nil, nil)
	if err != nil {
		t.Fatalf("%s (%s)\n", err.Error(), c.Name)
	}

	pt, err := prv2.Decrypt(ct, nil, nil)
	if err != nil {
		t.Fatalf("%s (%s)\n", err.Error(), c.Name)
	}

	if !bytes.Equal(pt, message) {
		t.Fatalf("ecies: plaintext doesn't match message (%s)\n", c.Name)
	}

	_, err = prv1.Decrypt(ct, nil, nil)
	if err == nil {
		t.Fatalf("ecies: encryption should not have succeeded (%s)\n", c.Name)
	}

}

// Ensure that the basic public key validation in the decryption operation
// works.
func TestBasicKeyValidation(t *testing.T) {
	badBytes := []byte{0, 1, 5, 6, 7, 8, 9}

	prv, err := GenerateKey(rand.Reader, DefaultCurve, nil)
	if err != nil {
		t.Fatal(err)
	}

	message := []byte("Hello, world.")
	ct, err := Encrypt(rand.Reader, &prv.PublicKey, message, nil, nil)
	if err != nil {
		t.Fatal(err)
	}

	for _, b := range badBytes {
		ct[0] = b
		_, err := prv.Decrypt(ct, nil, nil)
		if err != ErrInvalidPublicKey {
			t.Fatal("ecies: validated an invalid key")
		}
	}
}

func TestBox(t *testing.T) {
	prv1 := hexKey("4b50fa71f5c3eeb8fdc452224b2395af2fcc3d125e06c32c82e048c0559db03f")
	prv2 := hexKey("d0b043b4c5d657670778242d82d68a29d25d7d711127d17b8e299f156dad361a")
	pub2 := &prv2.PublicKey

	message := []byte("Hello, world.")
	ct, err := Encrypt(rand.Reader, pub2, message, nil, nil)
	if err != nil {
		t.Fatal(err)
	}

	pt, err := prv2.Decrypt(ct, nil, nil)
	if err != nil {
		t.Fatal(err)
	}
	if !bytes.Equal(pt, message) {
		t.Fatal("ecies: plaintext doesn't match message")
	}
	if _, err = prv1.Decrypt(ct, nil, nil); err == nil {
		t.Fatal("ecies: encryption should not have succeeded")
	}
}

// Verify GenerateShared against static values - useful when
// debugging changes in underlying libs
func TestSharedKeyStatic(t *testing.T) {
	prv1 := hexKey("7ebbc6a8358bc76dd73ebc557056702c8cfc34e5cfcd90eb83af0347575fd2ad")
	prv2 := hexKey("6a3d6396903245bba5837752b9e0348874e72db0c4e11e9c485a81b4ea4353b9")

	skLen := MaxSharedKeyLength(&prv1.PublicKey) / 2

	sk1, err := prv1.GenerateShared(&prv2.PublicKey, skLen, skLen)
	if err != nil {
		t.Fatal(err)
	}

	sk2, err := prv2.GenerateShared(&prv1.PublicKey, skLen, skLen)
	if err != nil {
		t.Fatal(err)
	}

	if !bytes.Equal(sk1, sk2) {
		t.Fatal(ErrBadSharedKeys)
	}

	sk, _ := hex.DecodeString("167ccc13ac5e8a26b131c3446030c60fbfac6aa8e31149d0869f93626a4cdf62")
	if !bytes.Equal(sk1, sk) {
		t.Fatalf("shared secret mismatch: want: %x have: %x", sk, sk1)
	}
}

func hexKey(prv string) *PrivateKey {
	key, err := crypto.HexToECDSA(prv)
	if err != nil {
		panic(err)
	}
	return ImportECDSA(key)
}<|MERGE_RESOLUTION|>--- conflicted
+++ resolved
@@ -39,11 +39,7 @@
 	"math/big"
 	"testing"
 
-<<<<<<< HEAD
-	"github.com/bitdao-io/mantle/l2geth/crypto"
-=======
 	"github.com/mantlenetworkio/mantle/l2geth/crypto"
->>>>>>> 2cb4b09d
 )
 
 // Ensure the KDF generates appropriately sized keys.
