// Copyright (c) 2013 Kyle Isom <kyle@tyrfingr.is>
// Copyright (c) 2012 The Go Authors. All rights reserved.
//
// Redistribution and use in source and binary forms, with or without
// modification, are permitted provided that the following conditions are
// met:
//
//    * Redistributions of source code must retain the above copyright
// notice, this list of conditions and the following disclaimer.
//    * Redistributions in binary form must reproduce the above
// copyright notice, this list of conditions and the following disclaimer
// in the documentation and/or other materials provided with the
// distribution.
//    * Neither the name of Google Inc. nor the names of its
// contributors may be used to endorse or promote products derived from
// this software without specific prior written permission.
//
// THIS SOFTWARE IS PROVIDED BY THE COPYRIGHT HOLDERS AND CONTRIBUTORS
// "AS IS" AND ANY EXPRESS OR IMPLIED WARRANTIES, INCLUDING, BUT NOT
// LIMITED TO, THE IMPLIED WARRANTIES OF MERCHANTABILITY AND FITNESS FOR
// A PARTICULAR PURPOSE ARE DISCLAIMED. IN NO EVENT SHALL THE COPYRIGHT
// OWNER OR CONTRIBUTORS BE LIABLE FOR ANY DIRECT, INDIRECT, INCIDENTAL,
// SPECIAL, EXEMPLARY, OR CONSEQUENTIAL DAMAGES (INCLUDING, BUT NOT
// LIMITED TO, PROCUREMENT OF SUBSTITUTE GOODS OR SERVICES; LOSS OF USE,
// DATA, OR PROFITS; OR BUSINESS INTERRUPTION) HOWEVER CAUSED AND ON ANY
// THEORY OF LIABILITY, WHETHER IN CONTRACT, STRICT LIABILITY, OR TORT
// (INCLUDING NEGLIGENCE OR OTHERWISE) ARISING IN ANY WAY OUT OF THE USE
// OF THIS SOFTWARE, EVEN IF ADVISED OF THE POSSIBILITY OF SUCH DAMAGE.

package ecies

// This file contains parameters for ECIES encryption, specifying the
// symmetric encryption and HMAC parameters.

import (
	"crypto"
	"crypto/aes"
	"crypto/cipher"
	"crypto/elliptic"
	"crypto/sha256"
	"crypto/sha512"
	"fmt"
	"hash"

<<<<<<< HEAD
	ethcrypto "github.com/bitdao-io/mantle/l2geth/crypto"
=======
	ethcrypto "github.com/mantlenetworkio/mantle/l2geth/crypto"
>>>>>>> 2cb4b09d
)

var (
	DefaultCurve                  = ethcrypto.S256()
	ErrUnsupportedECDHAlgorithm   = fmt.Errorf("ecies: unsupported ECDH algorithm")
	ErrUnsupportedECIESParameters = fmt.Errorf("ecies: unsupported ECIES parameters")
)

type ECIESParams struct {
	Hash      func() hash.Hash // hash function
	hashAlgo  crypto.Hash
	Cipher    func([]byte) (cipher.Block, error) // symmetric cipher
	BlockSize int                                // block size of symmetric cipher
	KeyLen    int                                // length of symmetric key
}

// Standard ECIES parameters:
// * ECIES using AES128 and HMAC-SHA-256-16
// * ECIES using AES256 and HMAC-SHA-256-32
// * ECIES using AES256 and HMAC-SHA-384-48
// * ECIES using AES256 and HMAC-SHA-512-64

var (
	ECIES_AES128_SHA256 = &ECIESParams{
		Hash:      sha256.New,
		hashAlgo:  crypto.SHA256,
		Cipher:    aes.NewCipher,
		BlockSize: aes.BlockSize,
		KeyLen:    16,
	}

	ECIES_AES256_SHA256 = &ECIESParams{
		Hash:      sha256.New,
		hashAlgo:  crypto.SHA256,
		Cipher:    aes.NewCipher,
		BlockSize: aes.BlockSize,
		KeyLen:    32,
	}

	ECIES_AES256_SHA384 = &ECIESParams{
		Hash:      sha512.New384,
		hashAlgo:  crypto.SHA384,
		Cipher:    aes.NewCipher,
		BlockSize: aes.BlockSize,
		KeyLen:    32,
	}

	ECIES_AES256_SHA512 = &ECIESParams{
		Hash:      sha512.New,
		hashAlgo:  crypto.SHA512,
		Cipher:    aes.NewCipher,
		BlockSize: aes.BlockSize,
		KeyLen:    32,
	}
)

var paramsFromCurve = map[elliptic.Curve]*ECIESParams{
	ethcrypto.S256(): ECIES_AES128_SHA256,
	elliptic.P256():  ECIES_AES128_SHA256,
	elliptic.P384():  ECIES_AES256_SHA384,
	elliptic.P521():  ECIES_AES256_SHA512,
}

func AddParamsForCurve(curve elliptic.Curve, params *ECIESParams) {
	paramsFromCurve[curve] = params
}

// ParamsFromCurve selects parameters optimal for the selected elliptic curve.
// Only the curves P256, P384, and P512 are supported.
func ParamsFromCurve(curve elliptic.Curve) (params *ECIESParams) {
	return paramsFromCurve[curve]
}<|MERGE_RESOLUTION|>--- conflicted
+++ resolved
@@ -42,11 +42,7 @@
 	"fmt"
 	"hash"
 
-<<<<<<< HEAD
-	ethcrypto "github.com/bitdao-io/mantle/l2geth/crypto"
-=======
 	ethcrypto "github.com/mantlenetworkio/mantle/l2geth/crypto"
->>>>>>> 2cb4b09d
 )
 
 var (
