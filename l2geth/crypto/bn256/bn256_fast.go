--- conflicted
+++ resolved
@@ -9,11 +9,7 @@
 package bn256
 
 import (
-<<<<<<< HEAD
-	bn256cf "github.com/bitdao-io/mantle/l2geth/crypto/bn256/cloudflare"
-=======
 	bn256cf "github.com/mantlenetworkio/mantle/l2geth/crypto/bn256/cloudflare"
->>>>>>> 2cb4b09d
 )
 
 // G1 is an abstract cyclic group. The zero value is suitable for use as the
