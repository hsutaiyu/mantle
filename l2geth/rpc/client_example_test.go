// Copyright 2016 The go-ethereum Authors
// This file is part of the go-ethereum library.
//
// The go-ethereum library is free software: you can redistribute it and/or modify
// it under the terms of the GNU Lesser General Public License as published by
// the Free Software Foundation, either version 3 of the License, or
// (at your option) any later version.
//
// The go-ethereum library is distributed in the hope that it will be useful,
// but WITHOUT ANY WARRANTY; without even the implied warranty of
// MERCHANTABILITY or FITNESS FOR A PARTICULAR PURPOSE. See the
// GNU Lesser General Public License for more details.
//
// You should have received a copy of the GNU Lesser General Public License
// along with the go-ethereum library. If not, see <http://www.gnu.org/licenses/>.

package rpc_test

import (
	"context"
	"fmt"
	"math/big"
	"time"

<<<<<<< HEAD
	"github.com/bitdao-io/mantle/l2geth/rpc"
=======
	"github.com/mantlenetworkio/mantle/l2geth/rpc"
>>>>>>> 2cb4b09d
)

// In this example, our client wishes to track the latest 'block number'
// known to the server. The server supports two methods:
//
// eth_getBlockByNumber("latest", {})
//    returns the latest block object.
//
// eth_subscribe("newBlocks")
//    creates a subscription which fires block objects when new blocks arrive.

type Block struct {
	Number *big.Int
}

func ExampleClientSubscription() {
	// Connect the client.
	client, _ := rpc.Dial("ws://127.0.0.1:8485")
	subch := make(chan Block)

	// Ensure that subch receives the latest block.
	go func() {
		for i := 0; ; i++ {
			if i > 0 {
				time.Sleep(2 * time.Second)
			}
			subscribeBlocks(client, subch)
		}
	}()

	// Print events from the subscription as they arrive.
	for block := range subch {
		fmt.Println("latest block:", block.Number)
	}
}

// subscribeBlocks runs in its own goroutine and maintains
// a subscription for new blocks.
func subscribeBlocks(client *rpc.Client, subch chan Block) {
	ctx, cancel := context.WithTimeout(context.Background(), 10*time.Second)
	defer cancel()

	// Subscribe to new blocks.
	sub, err := client.EthSubscribe(ctx, subch, "newHeads")
	if err != nil {
		fmt.Println("subscribe error:", err)
		return
	}

	// The connection is established now.
	// Update the channel with the current block.
	var lastBlock Block
	if err := client.CallContext(ctx, &lastBlock, "eth_getBlockByNumber", "latest"); err != nil {
		fmt.Println("can't get latest block:", err)
		return
	}
	subch <- lastBlock

	// The subscription will deliver events to the channel. Wait for the
	// subscription to end for any reason, then loop around to re-establish
	// the connection.
	fmt.Println("connection lost: ", <-sub.Err())
}<|MERGE_RESOLUTION|>--- conflicted
+++ resolved
@@ -22,11 +22,7 @@
 	"math/big"
 	"time"
 
-<<<<<<< HEAD
-	"github.com/bitdao-io/mantle/l2geth/rpc"
-=======
 	"github.com/mantlenetworkio/mantle/l2geth/rpc"
->>>>>>> 2cb4b09d
 )
 
 // In this example, our client wishes to track the latest 'block number'
