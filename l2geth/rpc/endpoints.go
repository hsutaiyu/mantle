--- conflicted
+++ resolved
@@ -19,11 +19,7 @@
 import (
 	"net"
 
-<<<<<<< HEAD
-	"github.com/bitdao-io/mantle/l2geth/log"
-=======
 	"github.com/mantlenetworkio/mantle/l2geth/log"
->>>>>>> 2cb4b09d
 )
 
 // StartHTTPEndpoint starts the HTTP RPC endpoint, configured with cors/vhosts/modules
