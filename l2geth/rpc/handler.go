--- conflicted
+++ resolved
@@ -25,11 +25,7 @@
 	"sync"
 	"time"
 
-<<<<<<< HEAD
-	"github.com/bitdao-io/mantle/l2geth/log"
-=======
 	"github.com/mantlenetworkio/mantle/l2geth/log"
->>>>>>> 2cb4b09d
 )
 
 // handler handles JSON-RPC messages. There is one handler per connection. Note that
