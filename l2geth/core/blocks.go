// Copyright 2015 The go-ethereum Authors
// This file is part of the go-ethereum library.
//
// The go-ethereum library is free software: you can redistribute it and/or modify
// it under the terms of the GNU Lesser General Public License as published by
// the Free Software Foundation, either version 3 of the License, or
// (at your option) any later version.
//
// The go-ethereum library is distributed in the hope that it will be useful,
// but WITHOUT ANY WARRANTY; without even the implied warranty of
// MERCHANTABILITY or FITNESS FOR A PARTICULAR PURPOSE. See the
// GNU Lesser General Public License for more details.
//
// You should have received a copy of the GNU Lesser General Public License
// along with the go-ethereum library. If not, see <http://www.gnu.org/licenses/>.

package core

<<<<<<< HEAD
import "github.com/bitdao-io/mantle/l2geth/common"
=======
import "github.com/mantlenetworkio/mantle/l2geth/common"
>>>>>>> 2cb4b09d

// BadHashes represent a set of manually tracked bad hashes (usually hard forks)
var BadHashes = map[common.Hash]bool{
	common.HexToHash("05bef30ef572270f654746da22639a7a0c97dd97a7050b9e252391996aaeb689"): true,
	common.HexToHash("7d05d08cbc596a2e5e4f13b80a743e53e09221b5323c3a61946b20873e58583f"): true,
}<|MERGE_RESOLUTION|>--- conflicted
+++ resolved
@@ -16,11 +16,7 @@
 
 package core
 
-<<<<<<< HEAD
-import "github.com/bitdao-io/mantle/l2geth/common"
-=======
 import "github.com/mantlenetworkio/mantle/l2geth/common"
->>>>>>> 2cb4b09d
 
 // BadHashes represent a set of manually tracked bad hashes (usually hard forks)
 var BadHashes = map[common.Hash]bool{
