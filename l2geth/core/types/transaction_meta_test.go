--- conflicted
+++ resolved
@@ -6,11 +6,7 @@
 	"reflect"
 	"testing"
 
-<<<<<<< HEAD
-	"github.com/bitdao-io/mantle/l2geth/common"
-=======
 	"github.com/mantlenetworkio/mantle/l2geth/common"
->>>>>>> 2cb4b09d
 )
 
 var (
