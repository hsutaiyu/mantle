// Copyright 2017 The go-ethereum Authors
// This file is part of the go-ethereum library.
//
// The go-ethereum library is free software: you can redistribute it and/or modify
// it under the terms of the GNU Lesser General Public License as published by
// the Free Software Foundation, either version 3 of the License, or
// (at your option) any later version.
//
// The go-ethereum library is distributed in the hope that it will be useful,
// but WITHOUT ANY WARRANTY; without even the implied warranty of
// MERCHANTABILITY or FITNESS FOR A PARTICULAR PURPOSE. See the
// GNU Lesser General Public License for more details.
//
// You should have received a copy of the GNU Lesser General Public License
// along with the go-ethereum library. If not, see <http://www.gnu.org/licenses/>.

// Provides support for dealing with EVM assembly instructions (e.g., disassembling them).
package asm

import (
	"encoding/hex"
	"fmt"

<<<<<<< HEAD
	"github.com/bitdao-io/mantle/l2geth/core/vm"
=======
	"github.com/mantlenetworkio/mantle/l2geth/core/vm"
>>>>>>> 2cb4b09d
)

// Iterator for disassembled EVM instructions
type instructionIterator struct {
	code    []byte
	pc      uint64
	arg     []byte
	op      vm.OpCode
	error   error
	started bool
}

// Create a new instruction iterator.
func NewInstructionIterator(code []byte) *instructionIterator {
	it := new(instructionIterator)
	it.code = code
	return it
}

// Returns true if there is a next instruction and moves on.
func (it *instructionIterator) Next() bool {
	if it.error != nil || uint64(len(it.code)) <= it.pc {
		// We previously reached an error or the end.
		return false
	}

	if it.started {
		// Since the iteration has been already started we move to the next instruction.
		if it.arg != nil {
			it.pc += uint64(len(it.arg))
		}
		it.pc++
	} else {
		// We start the iteration from the first instruction.
		it.started = true
	}

	if uint64(len(it.code)) <= it.pc {
		// We reached the end.
		return false
	}

	it.op = vm.OpCode(it.code[it.pc])
	if it.op.IsPush() {
		a := uint64(it.op) - uint64(vm.PUSH1) + 1
		u := it.pc + 1 + a
		if uint64(len(it.code)) <= it.pc || uint64(len(it.code)) < u {
			it.error = fmt.Errorf("incomplete push instruction at %v", it.pc)
			return false
		}
		it.arg = it.code[it.pc+1 : u]
	} else {
		it.arg = nil
	}
	return true
}

// Returns any error that may have been encountered.
func (it *instructionIterator) Error() error {
	return it.error
}

// Returns the PC of the current instruction.
func (it *instructionIterator) PC() uint64 {
	return it.pc
}

// Returns the opcode of the current instruction.
func (it *instructionIterator) Op() vm.OpCode {
	return it.op
}

// Returns the argument of the current instruction.
func (it *instructionIterator) Arg() []byte {
	return it.arg
}

// Pretty-print all disassembled EVM instructions to stdout.
func PrintDisassembled(code string) error {
	script, err := hex.DecodeString(code)
	if err != nil {
		return err
	}

	it := NewInstructionIterator(script)
	for it.Next() {
		if it.Arg() != nil && 0 < len(it.Arg()) {
			fmt.Printf("%05x: %v 0x%x\n", it.PC(), it.Op(), it.Arg())
		} else {
			fmt.Printf("%05x: %v\n", it.PC(), it.Op())
		}
	}
	return it.Error()
}

// Return all disassembled EVM instructions in human-readable format.
func Disassemble(script []byte) ([]string, error) {
	instrs := make([]string, 0)

	it := NewInstructionIterator(script)
	for it.Next() {
		if it.Arg() != nil && 0 < len(it.Arg()) {
			instrs = append(instrs, fmt.Sprintf("%05x: %v 0x%x\n", it.PC(), it.Op(), it.Arg()))
		} else {
			instrs = append(instrs, fmt.Sprintf("%05x: %v\n", it.PC(), it.Op()))
		}
	}
	if err := it.Error(); err != nil {
		return nil, err
	}
	return instrs, nil
}<|MERGE_RESOLUTION|>--- conflicted
+++ resolved
@@ -21,11 +21,7 @@
 	"encoding/hex"
 	"fmt"
 
-<<<<<<< HEAD
-	"github.com/bitdao-io/mantle/l2geth/core/vm"
-=======
 	"github.com/mantlenetworkio/mantle/l2geth/core/vm"
->>>>>>> 2cb4b09d
 )
 
 // Iterator for disassembled EVM instructions
