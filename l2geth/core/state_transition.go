--- conflicted
+++ resolved
@@ -271,20 +271,8 @@
 		}
 	}
 	st.refundGas()
-<<<<<<< HEAD
-	if rcfg.UsingOVM {
+	if rcfg.UsingBVM {
 		st.state.AddBalance(dump.L1ExcuteFeeWallet, st.l1Fee)
-=======
-	if rcfg.UsingBVM {
-		// The L2 Fee is the same as the fee that is charged in the normal geth
-		// codepath. Add the L1 fee to the L2 fee for the total fee that is sent
-		// to the sequencer.
-		l2Fee := new(big.Int).Mul(new(big.Int).SetUint64(st.gasUsed()), st.gasPrice)
-		fee := new(big.Int).Add(st.l1Fee, l2Fee)
-		st.state.AddBalance(evm.Coinbase, fee)
-	} else {
-		st.state.AddBalance(evm.Coinbase, new(big.Int).Mul(new(big.Int).SetUint64(st.gasUsed()), st.gasPrice))
->>>>>>> 5e13275f
 	}
 	l2Fee := new(big.Int).Mul(new(big.Int).SetUint64(st.gasUsed()), st.gasPrice)
 	st.state.AddBalance(dump.L2ExcuteFeeWallet, l2Fee)
