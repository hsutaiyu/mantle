--- conflicted
+++ resolved
@@ -21,11 +21,7 @@
 	"math/rand"
 	"testing"
 
-<<<<<<< HEAD
-	"github.com/bitdao-io/mantle/l2geth/core/types"
-=======
 	"github.com/mantlenetworkio/mantle/l2geth/core/types"
->>>>>>> 2cb4b09d
 )
 
 // Tests that batched bloom bits are correctly rotated from the input bloom
