// Copyright 2017 The go-ethereum Authors
// This file is part of the go-ethereum library.
//
// The go-ethereum library is free software: you can redistribute it and/or modify
// it under the terms of the GNU Lesser General Public License as published by
// the Free Software Foundation, either version 3 of the License, or
// (at your option) any later version.
//
// The go-ethereum library is distributed in the hope that it will be useful,
// but WITHOUT ANY WARRANTY; without even the implied warranty of
// MERCHANTABILITY or FITNESS FOR A PARTICULAR PURPOSE. See the
// GNU Lesser General Public License for more details.
//
// You should have received a copy of the GNU Lesser General Public License
// along with the go-ethereum library. If not, see <http://www.gnu.org/licenses/>.

package vm

import (
<<<<<<< HEAD
	"github.com/bitdao-io/mantle/l2geth/params"
=======
	"github.com/mantlenetworkio/mantle/l2geth/params"
>>>>>>> 2cb4b09d
)

func minSwapStack(n int) int {
	return minStack(n, n)
}
func maxSwapStack(n int) int {
	return maxStack(n, n)
}

func minDupStack(n int) int {
	return minStack(n, n+1)
}
func maxDupStack(n int) int {
	return maxStack(n, n+1)
}

func maxStack(pop, push int) int {
	return int(params.StackLimit) + pop - push
}
func minStack(pops, push int) int {
	return pops
}<|MERGE_RESOLUTION|>--- conflicted
+++ resolved
@@ -17,11 +17,7 @@
 package vm
 
 import (
-<<<<<<< HEAD
-	"github.com/bitdao-io/mantle/l2geth/params"
-=======
 	"github.com/mantlenetworkio/mantle/l2geth/params"
->>>>>>> 2cb4b09d
 )
 
 func minSwapStack(n int) int {
