--- conflicted
+++ resolved
@@ -19,11 +19,7 @@
 import (
 	"math/big"
 
-<<<<<<< HEAD
-	"github.com/bitdao-io/mantle/l2geth/common"
-=======
 	"github.com/mantlenetworkio/mantle/l2geth/common"
->>>>>>> 2cb4b09d
 )
 
 // ContractRef is a reference to the contract's backing object
