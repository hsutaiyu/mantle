// Copyright 2015 The go-ethereum Authors
// This file is part of the go-ethereum library.
//
// The go-ethereum library is free software: you can redistribute it and/or modify
// it under the terms of the GNU Lesser General Public License as published by
// the Free Software Foundation, either version 3 of the License, or
// (at your option) any later version.
//
// The go-ethereum library is distributed in the hope that it will be useful,
// but WITHOUT ANY WARRANTY; without even the implied warranty of
// MERCHANTABILITY or FITNESS FOR A PARTICULAR PURPOSE. See the
// GNU Lesser General Public License for more details.
//
// You should have received a copy of the GNU Lesser General Public License
// along with the go-ethereum library. If not, see <http://www.gnu.org/licenses/>.

package trie

import (
	"fmt"

<<<<<<< HEAD
	"github.com/bitdao-io/mantle/l2geth/common"
	"github.com/bitdao-io/mantle/l2geth/log"
=======
	"github.com/mantlenetworkio/mantle/l2geth/common"
	"github.com/mantlenetworkio/mantle/l2geth/log"
>>>>>>> 2cb4b09d
)

// SecureTrie wraps a trie with key hashing. In a secure trie, all
// access operations hash the key using keccak256. This prevents
// calling code from creating long chains of nodes that
// increase the access time.
//
// Contrary to a regular trie, a SecureTrie can only be created with
// New and must have an attached database. The database also stores
// the preimage of each key.
//
// SecureTrie is not safe for concurrent use.
type SecureTrie struct {
	trie             Trie
	hashKeyBuf       [common.HashLength]byte
	secKeyCache      map[string][]byte
	secKeyCacheOwner *SecureTrie // Pointer to self, replace the key cache on mismatch
}

// NewSecure creates a trie with an existing root node from a backing database
// and optional intermediate in-memory node pool.
//
// If root is the zero hash or the sha3 hash of an empty string, the
// trie is initially empty. Otherwise, New will panic if db is nil
// and returns MissingNodeError if the root node cannot be found.
//
// Accessing the trie loads nodes from the database or node pool on demand.
// Loaded nodes are kept around until their 'cache generation' expires.
// A new cache generation is created by each call to Commit.
// cachelimit sets the number of past cache generations to keep.
func NewSecure(root common.Hash, db *Database) (*SecureTrie, error) {
	if db == nil {
		panic("trie.NewSecure called without a database")
	}
	trie, err := New(root, db)
	if err != nil {
		return nil, err
	}
	return &SecureTrie{trie: *trie}, nil
}

// Get returns the value for key stored in the trie.
// The value bytes must not be modified by the caller.
func (t *SecureTrie) Get(key []byte) []byte {
	res, err := t.TryGet(key)
	if err != nil {
		log.Error(fmt.Sprintf("Unhandled trie error: %v", err))
	}
	return res
}

// TryGet returns the value for key stored in the trie.
// The value bytes must not be modified by the caller.
// If a node was not found in the database, a MissingNodeError is returned.
func (t *SecureTrie) TryGet(key []byte) ([]byte, error) {
	return t.trie.TryGet(t.hashKey(key))
}

// Update associates key with value in the trie. Subsequent calls to
// Get will return value. If value has length zero, any existing value
// is deleted from the trie and calls to Get will return nil.
//
// The value bytes must not be modified by the caller while they are
// stored in the trie.
func (t *SecureTrie) Update(key, value []byte) {
	if err := t.TryUpdate(key, value); err != nil {
		log.Error(fmt.Sprintf("Unhandled trie error: %v", err))
	}
}

// TryUpdate associates key with value in the trie. Subsequent calls to
// Get will return value. If value has length zero, any existing value
// is deleted from the trie and calls to Get will return nil.
//
// The value bytes must not be modified by the caller while they are
// stored in the trie.
//
// If a node was not found in the database, a MissingNodeError is returned.
func (t *SecureTrie) TryUpdate(key, value []byte) error {
	hk := t.hashKey(key)
	err := t.trie.TryUpdate(hk, value)
	if err != nil {
		return err
	}
	t.getSecKeyCache()[string(hk)] = common.CopyBytes(key)
	return nil
}

// Delete removes any existing value for key from the trie.
func (t *SecureTrie) Delete(key []byte) {
	if err := t.TryDelete(key); err != nil {
		log.Error(fmt.Sprintf("Unhandled trie error: %v", err))
	}
}

// TryDelete removes any existing value for key from the trie.
// If a node was not found in the database, a MissingNodeError is returned.
func (t *SecureTrie) TryDelete(key []byte) error {
	hk := t.hashKey(key)
	delete(t.getSecKeyCache(), string(hk))
	return t.trie.TryDelete(hk)
}

// GetKey returns the sha3 preimage of a hashed key that was
// previously used to store a value.
func (t *SecureTrie) GetKey(shaKey []byte) []byte {
	if key, ok := t.getSecKeyCache()[string(shaKey)]; ok {
		return key
	}
	key, _ := t.trie.db.preimage(common.BytesToHash(shaKey))
	return key
}

// Commit writes all nodes and the secure hash pre-images to the trie's database.
// Nodes are stored with their sha3 hash as the key.
//
// Committing flushes nodes from memory. Subsequent Get calls will load nodes
// from the database.
func (t *SecureTrie) Commit(onleaf LeafCallback) (root common.Hash, err error) {
	// Write all the pre-images to the actual disk database
	if len(t.getSecKeyCache()) > 0 {
		t.trie.db.lock.Lock()
		for hk, key := range t.secKeyCache {
			t.trie.db.insertPreimage(common.BytesToHash([]byte(hk)), key)
		}
		t.trie.db.lock.Unlock()

		t.secKeyCache = make(map[string][]byte)
	}
	// Commit the trie to its intermediate node database
	return t.trie.Commit(onleaf)
}

// Hash returns the root hash of SecureTrie. It does not write to the
// database and can be used even if the trie doesn't have one.
func (t *SecureTrie) Hash() common.Hash {
	return t.trie.Hash()
}

// Copy returns a copy of SecureTrie.
func (t *SecureTrie) Copy() *SecureTrie {
	cpy := *t
	return &cpy
}

// NodeIterator returns an iterator that returns nodes of the underlying trie. Iteration
// starts at the key after the given start key.
func (t *SecureTrie) NodeIterator(start []byte) NodeIterator {
	return t.trie.NodeIterator(start)
}

// hashKey returns the hash of key as an ephemeral buffer.
// The caller must not hold onto the return value because it will become
// invalid on the next call to hashKey or secKey.
func (t *SecureTrie) hashKey(key []byte) []byte {
	h := newHasher(nil)
	h.sha.Reset()
	h.sha.Write(key)
	buf := h.sha.Sum(t.hashKeyBuf[:0])
	returnHasherToPool(h)
	return buf
}

// getSecKeyCache returns the current secure key cache, creating a new one if
// ownership changed (i.e. the current secure trie is a copy of another owning
// the actual cache).
func (t *SecureTrie) getSecKeyCache() map[string][]byte {
	if t != t.secKeyCacheOwner {
		t.secKeyCacheOwner = t
		t.secKeyCache = make(map[string][]byte)
	}
	return t.secKeyCache
}<|MERGE_RESOLUTION|>--- conflicted
+++ resolved
@@ -19,13 +19,8 @@
 import (
 	"fmt"
 
-<<<<<<< HEAD
-	"github.com/bitdao-io/mantle/l2geth/common"
-	"github.com/bitdao-io/mantle/l2geth/log"
-=======
 	"github.com/mantlenetworkio/mantle/l2geth/common"
 	"github.com/mantlenetworkio/mantle/l2geth/log"
->>>>>>> 2cb4b09d
 )
 
 // SecureTrie wraps a trie with key hashing. In a secure trie, all
