// Copyright 2019 The go-ethereum Authors
// This file is part of the go-ethereum library.
//
// The go-ethereum library is free software: you can redistribute it and/or modify
// it under the terms of the GNU Lesser General Public License as published by
// the Free Software Foundation, either version 3 of the License, or
// (at your option) any later version.
//
// The go-ethereum library is distributed in the hope that it will be useful,
// but WITHOUT ANY WARRANTY; without even the implied warranty of
// MERCHANTABILITY or FITNESS FOR A PARTICULAR PURPOSE. See the
// GNU Lesser General Public License for more details.
//
// You should have received a copy of the GNU Lesser General Public License
// along with the go-ethereum library. If not, see <http://www.gnu.org/licenses/>.

package trie

import (
	"bytes"
	"testing"

<<<<<<< HEAD
	"github.com/bitdao-io/mantle/l2geth/rlp"
=======
	"github.com/mantlenetworkio/mantle/l2geth/rlp"
>>>>>>> 2cb4b09d
)

func newTestFullNode(v []byte) []interface{} {
	fullNodeData := []interface{}{}
	for i := 0; i < 16; i++ {
		k := bytes.Repeat([]byte{byte(i + 1)}, 32)
		fullNodeData = append(fullNodeData, k)
	}
	fullNodeData = append(fullNodeData, v)
	return fullNodeData
}

func TestDecodeNestedNode(t *testing.T) {
	fullNodeData := newTestFullNode([]byte("fullnode"))

	data := [][]byte{}
	for i := 0; i < 16; i++ {
		data = append(data, nil)
	}
	data = append(data, []byte("subnode"))
	fullNodeData[15] = data

	buf := bytes.NewBuffer([]byte{})
	rlp.Encode(buf, fullNodeData)

	if _, err := decodeNode([]byte("testdecode"), buf.Bytes()); err != nil {
		t.Fatalf("decode nested full node err: %v", err)
	}
}

func TestDecodeFullNodeWrongSizeChild(t *testing.T) {
	fullNodeData := newTestFullNode([]byte("wrongsizechild"))
	fullNodeData[0] = []byte("00")
	buf := bytes.NewBuffer([]byte{})
	rlp.Encode(buf, fullNodeData)

	_, err := decodeNode([]byte("testdecode"), buf.Bytes())
	if _, ok := err.(*decodeError); !ok {
		t.Fatalf("decodeNode returned wrong err: %v", err)
	}
}

func TestDecodeFullNodeWrongNestedFullNode(t *testing.T) {
	fullNodeData := newTestFullNode([]byte("fullnode"))

	data := [][]byte{}
	for i := 0; i < 16; i++ {
		data = append(data, []byte("123456"))
	}
	data = append(data, []byte("subnode"))
	fullNodeData[15] = data

	buf := bytes.NewBuffer([]byte{})
	rlp.Encode(buf, fullNodeData)

	_, err := decodeNode([]byte("testdecode"), buf.Bytes())
	if _, ok := err.(*decodeError); !ok {
		t.Fatalf("decodeNode returned wrong err: %v", err)
	}
}

func TestDecodeFullNode(t *testing.T) {
	fullNodeData := newTestFullNode([]byte("decodefullnode"))
	buf := bytes.NewBuffer([]byte{})
	rlp.Encode(buf, fullNodeData)

	_, err := decodeNode([]byte("testdecode"), buf.Bytes())
	if err != nil {
		t.Fatalf("decode full node err: %v", err)
	}
}<|MERGE_RESOLUTION|>--- conflicted
+++ resolved
@@ -20,11 +20,7 @@
 	"bytes"
 	"testing"
 
-<<<<<<< HEAD
-	"github.com/bitdao-io/mantle/l2geth/rlp"
-=======
 	"github.com/mantlenetworkio/mantle/l2geth/rlp"
->>>>>>> 2cb4b09d
 )
 
 func newTestFullNode(v []byte) []interface{} {
