// Copyright 2015 The go-ethereum Authors
// This file is part of the go-ethereum library.
//
// The go-ethereum library is free software: you can redistribute it and/or modify
// it under the terms of the GNU Lesser General Public License as published by
// the Free Software Foundation, either version 3 of the License, or
// (at your option) any later version.
//
// The go-ethereum library is distributed in the hope that it will be useful,
// but WITHOUT ANY WARRANTY; without even the implied warranty of
// MERCHANTABILITY or FITNESS FOR A PARTICULAR PURPOSE. See the
// GNU Lesser General Public License for more details.
//
// You should have received a copy of the GNU Lesser General Public License
// along with the go-ethereum library. If not, see <http://www.gnu.org/licenses/>.

package tests

import (
	"fmt"
	"math/big"

<<<<<<< HEAD
	"github.com/bitdao-io/mantle/l2geth/params"
=======
	"github.com/mantlenetworkio/mantle/l2geth/params"
>>>>>>> 2cb4b09d
)

// Forks table defines supported forks and their chain config.
var Forks = map[string]*params.ChainConfig{
	"Frontier": {
		ChainID: big.NewInt(1),
	},
	"Homestead": {
		ChainID:        big.NewInt(1),
		HomesteadBlock: big.NewInt(0),
	},
	"EIP150": {
		ChainID:        big.NewInt(1),
		HomesteadBlock: big.NewInt(0),
		EIP150Block:    big.NewInt(0),
	},
	"EIP158": {
		ChainID:        big.NewInt(1),
		HomesteadBlock: big.NewInt(0),
		EIP150Block:    big.NewInt(0),
		EIP155Block:    big.NewInt(0),
		EIP158Block:    big.NewInt(0),
	},
	"Byzantium": {
		ChainID:        big.NewInt(1),
		HomesteadBlock: big.NewInt(0),
		EIP150Block:    big.NewInt(0),
		EIP155Block:    big.NewInt(0),
		EIP158Block:    big.NewInt(0),
		DAOForkBlock:   big.NewInt(0),
		ByzantiumBlock: big.NewInt(0),
	},
	"Constantinople": {
		ChainID:             big.NewInt(1),
		HomesteadBlock:      big.NewInt(0),
		EIP150Block:         big.NewInt(0),
		EIP155Block:         big.NewInt(0),
		EIP158Block:         big.NewInt(0),
		DAOForkBlock:        big.NewInt(0),
		ByzantiumBlock:      big.NewInt(0),
		ConstantinopleBlock: big.NewInt(0),
		PetersburgBlock:     big.NewInt(10000000),
	},
	"ConstantinopleFix": {
		ChainID:             big.NewInt(1),
		HomesteadBlock:      big.NewInt(0),
		EIP150Block:         big.NewInt(0),
		EIP155Block:         big.NewInt(0),
		EIP158Block:         big.NewInt(0),
		DAOForkBlock:        big.NewInt(0),
		ByzantiumBlock:      big.NewInt(0),
		ConstantinopleBlock: big.NewInt(0),
		PetersburgBlock:     big.NewInt(0),
	},
	"Istanbul": {
		ChainID:             big.NewInt(1),
		HomesteadBlock:      big.NewInt(0),
		EIP150Block:         big.NewInt(0),
		EIP155Block:         big.NewInt(0),
		EIP158Block:         big.NewInt(0),
		DAOForkBlock:        big.NewInt(0),
		ByzantiumBlock:      big.NewInt(0),
		ConstantinopleBlock: big.NewInt(0),
		PetersburgBlock:     big.NewInt(0),
		IstanbulBlock:       big.NewInt(0),
	},
	"FrontierToHomesteadAt5": {
		ChainID:        big.NewInt(1),
		HomesteadBlock: big.NewInt(5),
	},
	"HomesteadToEIP150At5": {
		ChainID:        big.NewInt(1),
		HomesteadBlock: big.NewInt(0),
		EIP150Block:    big.NewInt(5),
	},
	"HomesteadToDaoAt5": {
		ChainID:        big.NewInt(1),
		HomesteadBlock: big.NewInt(0),
		DAOForkBlock:   big.NewInt(5),
		DAOForkSupport: true,
	},
	"EIP158ToByzantiumAt5": {
		ChainID:        big.NewInt(1),
		HomesteadBlock: big.NewInt(0),
		EIP150Block:    big.NewInt(0),
		EIP155Block:    big.NewInt(0),
		EIP158Block:    big.NewInt(0),
		ByzantiumBlock: big.NewInt(5),
	},
	"ByzantiumToConstantinopleAt5": {
		ChainID:             big.NewInt(1),
		HomesteadBlock:      big.NewInt(0),
		EIP150Block:         big.NewInt(0),
		EIP155Block:         big.NewInt(0),
		EIP158Block:         big.NewInt(0),
		ByzantiumBlock:      big.NewInt(0),
		ConstantinopleBlock: big.NewInt(5),
	},
	"ByzantiumToConstantinopleFixAt5": {
		ChainID:             big.NewInt(1),
		HomesteadBlock:      big.NewInt(0),
		EIP150Block:         big.NewInt(0),
		EIP155Block:         big.NewInt(0),
		EIP158Block:         big.NewInt(0),
		ByzantiumBlock:      big.NewInt(0),
		ConstantinopleBlock: big.NewInt(5),
		PetersburgBlock:     big.NewInt(5),
	},
	"ConstantinopleFixToIstanbulAt5": {
		ChainID:             big.NewInt(1),
		HomesteadBlock:      big.NewInt(0),
		EIP150Block:         big.NewInt(0),
		EIP155Block:         big.NewInt(0),
		EIP158Block:         big.NewInt(0),
		ByzantiumBlock:      big.NewInt(0),
		ConstantinopleBlock: big.NewInt(0),
		PetersburgBlock:     big.NewInt(0),
		IstanbulBlock:       big.NewInt(5),
	},
}

// UnsupportedForkError is returned when a test requests a fork that isn't implemented.
type UnsupportedForkError struct {
	Name string
}

func (e UnsupportedForkError) Error() string {
	return fmt.Sprintf("unsupported fork %q", e.Name)
}<|MERGE_RESOLUTION|>--- conflicted
+++ resolved
@@ -20,11 +20,7 @@
 	"fmt"
 	"math/big"
 
-<<<<<<< HEAD
-	"github.com/bitdao-io/mantle/l2geth/params"
-=======
 	"github.com/mantlenetworkio/mantle/l2geth/params"
->>>>>>> 2cb4b09d
 )
 
 // Forks table defines supported forks and their chain config.
