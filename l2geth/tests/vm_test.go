// Copyright 2014 The go-ethereum Authors
// This file is part of the go-ethereum library.
//
// The go-ethereum library is free software: you can redistribute it and/or modify
// it under the terms of the GNU Lesser General Public License as published by
// the Free Software Foundation, either version 3 of the License, or
// (at your option) any later version.
//
// The go-ethereum library is distributed in the hope that it will be useful,
// but WITHOUT ANY WARRANTY; without even the implied warranty of
// MERCHANTABILITY or FITNESS FOR A PARTICULAR PURPOSE. See the
// GNU Lesser General Public License for more details.
//
// You should have received a copy of the GNU Lesser General Public License
// along with the go-ethereum library. If not, see <http://www.gnu.org/licenses/>.

package tests

import (
	"testing"

<<<<<<< HEAD
	"github.com/bitdao-io/mantle/l2geth/core/vm"
=======
	"github.com/mantlenetworkio/mantle/l2geth/core/vm"
>>>>>>> 2cb4b09d
)

func TestVM(t *testing.T) {
	t.Parallel()
	vmt := new(testMatcher)
	vmt.slow("^vmPerformance")
	vmt.fails("^vmSystemOperationsTest.json/createNameRegistrator$", "fails without parallel execution")

	vmt.walk(t, vmTestDir, func(t *testing.T, name string, test *VMTest) {
		withTrace(t, test.json.Exec.GasLimit, func(vmconfig vm.Config) error {
			return vmt.checkFailure(t, name, test.Run(vmconfig))
		})
	})
}<|MERGE_RESOLUTION|>--- conflicted
+++ resolved
@@ -19,11 +19,7 @@
 import (
 	"testing"
 
-<<<<<<< HEAD
-	"github.com/bitdao-io/mantle/l2geth/core/vm"
-=======
 	"github.com/mantlenetworkio/mantle/l2geth/core/vm"
->>>>>>> 2cb4b09d
 )
 
 func TestVM(t *testing.T) {
