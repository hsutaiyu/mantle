// Copyright 2017 The go-ethereum Authors
// This file is part of the go-ethereum library.
//
// The go-ethereum library is free software: you can redistribute it and/or modify
// it under the terms of the GNU Lesser General Public License as published by
// the Free Software Foundation, either version 3 of the License, or
// (at your option) any later version.
//
// The go-ethereum library is distributed in the hope that it will be useful,
// but WITHOUT ANY WARRANTY; without even the implied warranty of
// MERCHANTABILITY or FITNESS FOR A PARTICULAR PURPOSE. See the
// GNU Lesser General Public License for more details.
//
// You should have received a copy of the GNU Lesser General Public License
// along with the go-ethereum library. If not, see <http://www.gnu.org/licenses/>.

package tests

import (
	"encoding/json"
	"flag"
	"fmt"
	"io"
	"io/ioutil"
	"os"
	"path/filepath"
	"reflect"
	"regexp"
	"runtime"
	"sort"
	"strings"
	"testing"

<<<<<<< HEAD
	"github.com/bitdao-io/mantle/l2geth/params"
=======
	"github.com/mantlenetworkio/mantle/l2geth/params"
>>>>>>> 2cb4b09d
)

// Command line flags to configure the interpreters.
var (
	testEVM   = flag.String("vm.evm", "", "EVM configuration")
	testEWASM = flag.String("vm.ewasm", "", "EWASM configuration")
)

func TestMain(m *testing.M) {
	flag.Parse()
	os.Exit(m.Run())
}

var (
	baseDir            = filepath.Join(".", "testdata")
	blockTestDir       = filepath.Join(baseDir, "BlockchainTests")
	stateTestDir       = filepath.Join(baseDir, "GeneralStateTests")
	legacyStateTestDir = filepath.Join(baseDir, "LegacyTests", "Constantinople", "GeneralStateTests")
	transactionTestDir = filepath.Join(baseDir, "TransactionTests")
	vmTestDir          = filepath.Join(baseDir, "VMTests")
	rlpTestDir         = filepath.Join(baseDir, "RLPTests")
	difficultyTestDir  = filepath.Join(baseDir, "BasicTests")
)

func readJSON(reader io.Reader, value interface{}) error {
	data, err := ioutil.ReadAll(reader)
	if err != nil {
		return fmt.Errorf("error reading JSON file: %v", err)
	}
	if err = json.Unmarshal(data, &value); err != nil {
		if syntaxerr, ok := err.(*json.SyntaxError); ok {
			line := findLine(data, syntaxerr.Offset)
			return fmt.Errorf("JSON syntax error at line %v: %v", line, err)
		}
		return err
	}
	return nil
}

func readJSONFile(fn string, value interface{}) error {
	file, err := os.Open(fn)
	if err != nil {
		return err
	}
	defer file.Close()

	err = readJSON(file, value)
	if err != nil {
		return fmt.Errorf("%s in file %s", err.Error(), fn)
	}
	return nil
}

// findLine returns the line number for the given offset into data.
func findLine(data []byte, offset int64) (line int) {
	line = 1
	for i, r := range string(data) {
		if int64(i) >= offset {
			return
		}
		if r == '\n' {
			line++
		}
	}
	return
}

// testMatcher controls skipping and chain config assignment to tests.
type testMatcher struct {
	configpat    []testConfig
	failpat      []testFailure
	skiploadpat  []*regexp.Regexp
	slowpat      []*regexp.Regexp
	whitelistpat *regexp.Regexp
}

type testConfig struct {
	p      *regexp.Regexp
	config params.ChainConfig
}

type testFailure struct {
	p      *regexp.Regexp
	reason string
}

// skipShortMode skips tests matching when the -short flag is used.
func (tm *testMatcher) slow(pattern string) {
	tm.slowpat = append(tm.slowpat, regexp.MustCompile(pattern))
}

// skipLoad skips JSON loading of tests matching the pattern.
func (tm *testMatcher) skipLoad(pattern string) {
	tm.skiploadpat = append(tm.skiploadpat, regexp.MustCompile(pattern))
}

// fails adds an expected failure for tests matching the pattern.
func (tm *testMatcher) fails(pattern string, reason string) {
	if reason == "" {
		panic("empty fail reason")
	}
	tm.failpat = append(tm.failpat, testFailure{regexp.MustCompile(pattern), reason})
}

func (tm *testMatcher) whitelist(pattern string) {
	tm.whitelistpat = regexp.MustCompile(pattern)
}

// config defines chain config for tests matching the pattern.
func (tm *testMatcher) config(pattern string, cfg params.ChainConfig) {
	tm.configpat = append(tm.configpat, testConfig{regexp.MustCompile(pattern), cfg})
}

// findSkip matches name against test skip patterns.
func (tm *testMatcher) findSkip(name string) (reason string, skipload bool) {
	isWin32 := runtime.GOARCH == "386" && runtime.GOOS == "windows"
	for _, re := range tm.slowpat {
		if re.MatchString(name) {
			if testing.Short() {
				return "skipped in -short mode", false
			}
			if isWin32 {
				return "skipped on 32bit windows", false
			}
		}
	}
	for _, re := range tm.skiploadpat {
		if re.MatchString(name) {
			return "skipped by skipLoad", true
		}
	}
	return "", false
}

// findConfig returns the chain config matching defined patterns.
func (tm *testMatcher) findConfig(name string) *params.ChainConfig {
	// TODO(fjl): name can be derived from testing.T when min Go version is 1.8
	for _, m := range tm.configpat {
		if m.p.MatchString(name) {
			return &m.config
		}
	}
	return new(params.ChainConfig)
}

// checkFailure checks whether a failure is expected.
func (tm *testMatcher) checkFailure(t *testing.T, name string, err error) error {
	// TODO(fjl): name can be derived from t when min Go version is 1.8
	failReason := ""
	for _, m := range tm.failpat {
		if m.p.MatchString(name) {
			failReason = m.reason
			break
		}
	}
	if failReason != "" {
		t.Logf("expected failure: %s", failReason)
		if err != nil {
			t.Logf("error: %v", err)
			return nil
		}
		return fmt.Errorf("test succeeded unexpectedly")
	}
	return err
}

// walk invokes its runTest argument for all subtests in the given directory.
//
// runTest should be a function of type func(t *testing.T, name string, x <TestType>),
// where TestType is the type of the test contained in test files.
func (tm *testMatcher) walk(t *testing.T, dir string, runTest interface{}) {
	// Walk the directory.
	dirinfo, err := os.Stat(dir)
	if os.IsNotExist(err) || !dirinfo.IsDir() {
		fmt.Fprintf(os.Stderr, "can't find test files in %s, did you clone the tests submodule?\n", dir)
		t.Skip("missing test files")
	}
	err = filepath.Walk(dir, func(path string, info os.FileInfo, err error) error {
		name := filepath.ToSlash(strings.TrimPrefix(path, dir+string(filepath.Separator)))
		if info.IsDir() {
			if _, skipload := tm.findSkip(name + "/"); skipload {
				return filepath.SkipDir
			}
			return nil
		}
		if filepath.Ext(path) == ".json" {
			t.Run(name, func(t *testing.T) { tm.runTestFile(t, path, name, runTest) })
		}
		return nil
	})
	if err != nil {
		t.Fatal(err)
	}
}

func (tm *testMatcher) runTestFile(t *testing.T, path, name string, runTest interface{}) {
	if r, _ := tm.findSkip(name); r != "" {
		t.Skip(r)
	}
	if tm.whitelistpat != nil {
		if !tm.whitelistpat.MatchString(name) {
			t.Skip("Skipped by whitelist")
		}
	}
	t.Parallel()

	// Load the file as map[string]<testType>.
	m := makeMapFromTestFunc(runTest)
	if err := readJSONFile(path, m.Addr().Interface()); err != nil {
		t.Fatal(err)
	}

	// Run all tests from the map. Don't wrap in a subtest if there is only one test in the file.
	keys := sortedMapKeys(m)
	if len(keys) == 1 {
		runTestFunc(runTest, t, name, m, keys[0])
	} else {
		for _, key := range keys {
			name := name + "/" + key
			t.Run(key, func(t *testing.T) {
				if r, _ := tm.findSkip(name); r != "" {
					t.Skip(r)
				}
				runTestFunc(runTest, t, name, m, key)
			})
		}
	}
}

func makeMapFromTestFunc(f interface{}) reflect.Value {
	stringT := reflect.TypeOf("")
	testingT := reflect.TypeOf((*testing.T)(nil))
	ftyp := reflect.TypeOf(f)
	if ftyp.Kind() != reflect.Func || ftyp.NumIn() != 3 || ftyp.NumOut() != 0 || ftyp.In(0) != testingT || ftyp.In(1) != stringT {
		panic(fmt.Sprintf("bad test function type: want func(*testing.T, string, <TestType>), have %s", ftyp))
	}
	testType := ftyp.In(2)
	mp := reflect.New(reflect.MapOf(stringT, testType))
	return mp.Elem()
}

func sortedMapKeys(m reflect.Value) []string {
	keys := make([]string, m.Len())
	for i, k := range m.MapKeys() {
		keys[i] = k.String()
	}
	sort.Strings(keys)
	return keys
}

func runTestFunc(runTest interface{}, t *testing.T, name string, m reflect.Value, key string) {
	reflect.ValueOf(runTest).Call([]reflect.Value{
		reflect.ValueOf(t),
		reflect.ValueOf(name),
		m.MapIndex(reflect.ValueOf(key)),
	})
}

func TestMatcherWhitelist(t *testing.T) {
	t.Parallel()
	tm := new(testMatcher)
	tm.whitelist("invalid*")
	tm.walk(t, rlpTestDir, func(t *testing.T, name string, test *RLPTest) {
		if name[:len("invalidRLPTest.json")] != "invalidRLPTest.json" {
			t.Fatalf("invalid test found: %s != invalidRLPTest.json", name)
		}
	})
}<|MERGE_RESOLUTION|>--- conflicted
+++ resolved
@@ -31,11 +31,7 @@
 	"strings"
 	"testing"
 
-<<<<<<< HEAD
-	"github.com/bitdao-io/mantle/l2geth/params"
-=======
 	"github.com/mantlenetworkio/mantle/l2geth/params"
->>>>>>> 2cb4b09d
 )
 
 // Command line flags to configure the interpreters.
