--- conflicted
+++ resolved
@@ -24,11 +24,7 @@
 	"math/big"
 	"strings"
 
-<<<<<<< HEAD
-	"github.com/bitdao-io/mantle/l2geth/rlp"
-=======
 	"github.com/mantlenetworkio/mantle/l2geth/rlp"
->>>>>>> 2cb4b09d
 )
 
 // RLPTest is the JSON structure of a single RLP test.
