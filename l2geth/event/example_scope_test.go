// Copyright 2016 The go-ethereum Authors
// This file is part of the go-ethereum library.
//
// The go-ethereum library is free software: you can redistribute it and/or modify
// it under the terms of the GNU Lesser General Public License as published by
// the Free Software Foundation, either version 3 of the License, or
// (at your option) any later version.
//
// The go-ethereum library is distributed in the hope that it will be useful,
// but WITHOUT ANY WARRANTY; without even the implied warranty of
// MERCHANTABILITY or FITNESS FOR A PARTICULAR PURPOSE. See the
// GNU Lesser General Public License for more details.
//
// You should have received a copy of the GNU Lesser General Public License
// along with the go-ethereum library. If not, see <http://www.gnu.org/licenses/>.

package event_test

import (
	"fmt"
	"sync"

<<<<<<< HEAD
	"github.com/bitdao-io/mantle/l2geth/event"
=======
	"github.com/mantlenetworkio/mantle/l2geth/event"
>>>>>>> 2cb4b09d
)

// This example demonstrates how SubscriptionScope can be used to control the lifetime of
// subscriptions.
//
// Our example program consists of two servers, each of which performs a calculation when
// requested. The servers also allow subscribing to results of all computations.
type divServer struct{ results event.Feed }
type mulServer struct{ results event.Feed }

func (s *divServer) do(a, b int) int {
	r := a / b
	s.results.Send(r)
	return r
}

func (s *mulServer) do(a, b int) int {
	r := a * b
	s.results.Send(r)
	return r
}

// The servers are contained in an App. The app controls the servers and exposes them
// through its API.
type App struct {
	divServer
	mulServer
	scope event.SubscriptionScope
}

func (s *App) Calc(op byte, a, b int) int {
	switch op {
	case '/':
		return s.divServer.do(a, b)
	case '*':
		return s.mulServer.do(a, b)
	default:
		panic("invalid op")
	}
}

// The app's SubscribeResults method starts sending calculation results to the given
// channel. Subscriptions created through this method are tied to the lifetime of the App
// because they are registered in the scope.
func (s *App) SubscribeResults(op byte, ch chan<- int) event.Subscription {
	switch op {
	case '/':
		return s.scope.Track(s.divServer.results.Subscribe(ch))
	case '*':
		return s.scope.Track(s.mulServer.results.Subscribe(ch))
	default:
		panic("invalid op")
	}
}

// Stop stops the App, closing all subscriptions created through SubscribeResults.
func (s *App) Stop() {
	s.scope.Close()
}

func ExampleSubscriptionScope() {
	// Create the app.
	var (
		app  App
		wg   sync.WaitGroup
		divs = make(chan int)
		muls = make(chan int)
	)

	// Run a subscriber in the background.
	divsub := app.SubscribeResults('/', divs)
	mulsub := app.SubscribeResults('*', muls)
	wg.Add(1)
	go func() {
		defer wg.Done()
		defer fmt.Println("subscriber exited")
		defer divsub.Unsubscribe()
		defer mulsub.Unsubscribe()
		for {
			select {
			case result := <-divs:
				fmt.Println("division happened:", result)
			case result := <-muls:
				fmt.Println("multiplication happened:", result)
			case <-divsub.Err():
				return
			case <-mulsub.Err():
				return
			}
		}
	}()

	// Interact with the app.
	app.Calc('/', 22, 11)
	app.Calc('*', 3, 4)

	// Stop the app. This shuts down the subscriptions, causing the subscriber to exit.
	app.Stop()
	wg.Wait()

	// Output:
	// division happened: 2
	// multiplication happened: 12
	// subscriber exited
}<|MERGE_RESOLUTION|>--- conflicted
+++ resolved
@@ -20,11 +20,7 @@
 	"fmt"
 	"sync"
 
-<<<<<<< HEAD
-	"github.com/bitdao-io/mantle/l2geth/event"
-=======
 	"github.com/mantlenetworkio/mantle/l2geth/event"
->>>>>>> 2cb4b09d
 )
 
 // This example demonstrates how SubscriptionScope can be used to control the lifetime of
