--- conflicted
+++ resolved
@@ -20,11 +20,7 @@
 	"fmt"
 	"sort"
 
-<<<<<<< HEAD
-	"github.com/bitdao-io/mantle/l2geth/log"
-=======
 	"github.com/mantlenetworkio/mantle/l2geth/log"
->>>>>>> 2cb4b09d
 )
 
 // deployEthstats queries the user for various input on deploying an ethstats
