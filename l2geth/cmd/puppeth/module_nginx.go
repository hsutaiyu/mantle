--- conflicted
+++ resolved
@@ -24,11 +24,7 @@
 	"path/filepath"
 	"strconv"
 
-<<<<<<< HEAD
-	"github.com/bitdao-io/mantle/l2geth/log"
-=======
 	"github.com/mantlenetworkio/mantle/l2geth/log"
->>>>>>> 2cb4b09d
 )
 
 // nginxDockerfile is theis the Dockerfile required to build an nginx reverse-
