--- conflicted
+++ resolved
@@ -25,11 +25,7 @@
 	"strings"
 	"time"
 
-<<<<<<< HEAD
-	"github.com/bitdao-io/mantle/l2geth/log"
-=======
 	"github.com/mantlenetworkio/mantle/l2geth/log"
->>>>>>> 2cb4b09d
 )
 
 var (
