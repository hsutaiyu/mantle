// Copyright 2017 The go-ethereum Authors
// This file is part of go-ethereum.
//
// go-ethereum is free software: you can redistribute it and/or modify
// it under the terms of the GNU General Public License as published by
// the Free Software Foundation, either version 3 of the License, or
// (at your option) any later version.
//
// go-ethereum is distributed in the hope that it will be useful,
// but WITHOUT ANY WARRANTY; without even the implied warranty of
// MERCHANTABILITY or FITNESS FOR A PARTICULAR PURPOSE. See the
// GNU General Public License for more details.
//
// You should have received a copy of the GNU General Public License
// along with go-ethereum. If not, see <http://www.gnu.org/licenses/>.

package compiler

import (
	"errors"
	"fmt"

<<<<<<< HEAD
	"github.com/bitdao-io/mantle/l2geth/core/asm"
=======
	"github.com/mantlenetworkio/mantle/l2geth/core/asm"
>>>>>>> 2cb4b09d
)

func Compile(fn string, src []byte, debug bool) (string, error) {
	compiler := asm.NewCompiler(debug)
	compiler.Feed(asm.Lex(src, debug))

	bin, compileErrors := compiler.Compile()
	if len(compileErrors) > 0 {
		// report errors
		for _, err := range compileErrors {
			fmt.Printf("%s:%v\n", fn, err)
		}
		return "", errors.New("compiling failed")
	}
	return bin, nil
}<|MERGE_RESOLUTION|>--- conflicted
+++ resolved
@@ -20,11 +20,7 @@
 	"errors"
 	"fmt"
 
-<<<<<<< HEAD
-	"github.com/bitdao-io/mantle/l2geth/core/asm"
-=======
 	"github.com/mantlenetworkio/mantle/l2geth/core/asm"
->>>>>>> 2cb4b09d
 )
 
 func Compile(fn string, src []byte, debug bool) (string, error) {
