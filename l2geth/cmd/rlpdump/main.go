// Copyright 2015 The go-ethereum Authors
// This file is part of go-ethereum.
//
// go-ethereum is free software: you can redistribute it and/or modify
// it under the terms of the GNU General Public License as published by
// the Free Software Foundation, either version 3 of the License, or
// (at your option) any later version.
//
// go-ethereum is distributed in the hope that it will be useful,
// but WITHOUT ANY WARRANTY; without even the implied warranty of
// MERCHANTABILITY or FITNESS FOR A PARTICULAR PURPOSE. See the
// GNU General Public License for more details.
//
// You should have received a copy of the GNU General Public License
// along with go-ethereum. If not, see <http://www.gnu.org/licenses/>.

// rlpdump is a pretty-printer for RLP data.
package main

import (
	"bytes"
	"encoding/hex"
	"flag"
	"fmt"
	"io"
	"os"
	"strings"

<<<<<<< HEAD
	"github.com/bitdao-io/mantle/l2geth/rlp"
=======
	"github.com/mantlenetworkio/mantle/l2geth/rlp"
>>>>>>> 2cb4b09d
)

var (
	hexMode = flag.String("hex", "", "dump given hex data")
	noASCII = flag.Bool("noascii", false, "don't print ASCII strings readably")
	single  = flag.Bool("single", false, "print only the first element, discard the rest")
)

func init() {
	flag.Usage = func() {
		fmt.Fprintln(os.Stderr, "Usage:", os.Args[0], "[-noascii] [-hex <data>] [filename]")
		flag.PrintDefaults()
		fmt.Fprintln(os.Stderr, `
Dumps RLP data from the given file in readable form.
If the filename is omitted, data is read from stdin.`)
	}
}

func main() {
	flag.Parse()

	var r io.Reader
	switch {
	case *hexMode != "":
		data, err := hex.DecodeString(strings.TrimPrefix(*hexMode, "0x"))
		if err != nil {
			die(err)
		}
		r = bytes.NewReader(data)

	case flag.NArg() == 0:
		r = os.Stdin

	case flag.NArg() == 1:
		fd, err := os.Open(flag.Arg(0))
		if err != nil {
			die(err)
		}
		defer fd.Close()
		r = fd

	default:
		fmt.Fprintln(os.Stderr, "Error: too many arguments")
		flag.Usage()
		os.Exit(2)
	}

	s := rlp.NewStream(r, 0)
	for {
		if err := dump(s, 0); err != nil {
			if err != io.EOF {
				die(err)
			}
			break
		}
		fmt.Println()
		if *single {
			break
		}
	}
}

func dump(s *rlp.Stream, depth int) error {
	kind, size, err := s.Kind()
	if err != nil {
		return err
	}
	switch kind {
	case rlp.Byte, rlp.String:
		str, err := s.Bytes()
		if err != nil {
			return err
		}
		if len(str) == 0 || !*noASCII && isASCII(str) {
			fmt.Printf("%s%q", ws(depth), str)
		} else {
			fmt.Printf("%s%x", ws(depth), str)
		}
	case rlp.List:
		s.List()
		defer s.ListEnd()
		if size == 0 {
			fmt.Print(ws(depth) + "[]")
		} else {
			fmt.Println(ws(depth) + "[")
			for i := 0; ; i++ {
				if i > 0 {
					fmt.Print(",\n")
				}
				if err := dump(s, depth+1); err == rlp.EOL {
					break
				} else if err != nil {
					return err
				}
			}
			fmt.Print(ws(depth) + "]")
		}
	}
	return nil
}

func isASCII(b []byte) bool {
	for _, c := range b {
		if c < 32 || c > 126 {
			return false
		}
	}
	return true
}

func ws(n int) string {
	return strings.Repeat("  ", n)
}

func die(args ...interface{}) {
	fmt.Fprintln(os.Stderr, args...)
	os.Exit(1)
}<|MERGE_RESOLUTION|>--- conflicted
+++ resolved
@@ -26,11 +26,7 @@
 	"os"
 	"strings"
 
-<<<<<<< HEAD
-	"github.com/bitdao-io/mantle/l2geth/rlp"
-=======
 	"github.com/mantlenetworkio/mantle/l2geth/rlp"
->>>>>>> 2cb4b09d
 )
 
 var (
