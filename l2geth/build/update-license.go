--- conflicted
+++ resolved
@@ -78,11 +78,7 @@
 		"signer/rules/deps",
 
 		// skip special licenses
-<<<<<<< HEAD
-		"crypto/secp256k1", // Relicensed to BSD-3 via https://github.com/bitdao-io/mantle/l2geth/pull/17225
-=======
 		"crypto/secp256k1", // Relicensed to BSD-3 via https://github.com/mantlenetworkio/mantle/l2geth/pull/17225
->>>>>>> 2cb4b09d
 	}
 
 	// paths with this prefix are licensed as GPL. all other files are LGPL.
