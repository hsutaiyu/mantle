--- conflicted
+++ resolved
@@ -20,11 +20,7 @@
 	"fmt"
 	"time"
 
-<<<<<<< HEAD
-	"github.com/bitdao-io/mantle/l2geth/common/mclock"
-=======
 	"github.com/mantlenetworkio/mantle/l2geth/common/mclock"
->>>>>>> 2cb4b09d
 )
 
 // logger collects events in string format and discards events older than the
