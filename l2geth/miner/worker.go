// Copyright 2015 The go-ethereum Authors
// This file is part of the go-ethereum library.
//
// The go-ethereum library is free software: you can redistribute it and/or modify
// it under the terms of the GNU Lesser General Public License as published by
// the Free Software Foundation, either version 3 of the License, or
// (at your option) any later version.
//
// The go-ethereum library is distributed in the hope that it will be useful,
// but WITHOUT ANY WARRANTY; without even the implied warranty of
// MERCHANTABILITY or FITNESS FOR A PARTICULAR PURPOSE. See the
// GNU Lesser General Public License for more details.
//
// You should have received a copy of the GNU Lesser General Public License
// along with the go-ethereum library. If not, see <http://www.gnu.org/licenses/>.

package miner

import (
	"bytes"
	"errors"
	"fmt"
	"math/big"
	"sync"
	"sync/atomic"
	"time"

	mapset "github.com/deckarep/golang-set"
	"github.com/mantlenetworkio/mantle/l2geth/accounts"
	"github.com/mantlenetworkio/mantle/l2geth/common"
	"github.com/mantlenetworkio/mantle/l2geth/consensus"
	"github.com/mantlenetworkio/mantle/l2geth/consensus/misc"
	"github.com/mantlenetworkio/mantle/l2geth/core"
	"github.com/mantlenetworkio/mantle/l2geth/core/state"
	"github.com/mantlenetworkio/mantle/l2geth/core/types"
	"github.com/mantlenetworkio/mantle/l2geth/event"
	"github.com/mantlenetworkio/mantle/l2geth/log"
	"github.com/mantlenetworkio/mantle/l2geth/metrics"
	"github.com/mantlenetworkio/mantle/l2geth/params"
)

const (
	// resultQueueSize is the size of channel listening to sealing result.
	resultQueueSize = 10

	// txChanSize is the size of channel listening to NewTxsEvent.
	// The number is referenced from the size of tx pool.
	txChanSize = 4096

	// chainHeadChanSize is the size of channel listening to ChainHeadEvent.
	chainHeadChanSize = 10

	// chainSideChanSize is the size of channel listening to ChainSideEvent.
	chainSideChanSize = 10

	// resubmitAdjustChanSize is the size of resubmitting interval adjustment channel.
	resubmitAdjustChanSize = 10

	// miningLogAtDepth is the number of confirmations before logging successful mining.
	miningLogAtDepth = 7

	// minRecommitInterval is the minimal time interval to recreate the mining block with
	// any newly arrived transactions.
	minRecommitInterval = 1 * time.Second

	// maxRecommitInterval is the maximum time interval to recreate the mining block with
	// any newly arrived transactions.
	maxRecommitInterval = 15 * time.Second

	// intervalAdjustRatio is the impact a single interval adjustment has on sealing work
	// resubmitting interval.
	intervalAdjustRatio = 0.1

	// intervalAdjustBias is applied during the new resubmit interval calculation in favor of
	// increasing upper limit or decreasing lower limit so that the limit can be reachable.
	intervalAdjustBias = 200 * 1000.0 * 1000.0

	// staleThreshold is the maximum depth of the acceptable stale block.
	staleThreshold = 7
)

var (
	// ErrCannotCommitTxn signals that the transaction execution failed
	// when attempting to mine a transaction.
	//
	// NOTE: This error is not expected to occur in regular operation of
	// l2geth, rather the actual execution error should be returned to the
	// user.
	ErrCannotCommitTxn = errors.New("Cannot commit transaction in miner")

	// rollup apply transaction metrics
	accountReadTimer   = metrics.NewRegisteredTimer("rollup/tx/account/reads", nil)
	accountUpdateTimer = metrics.NewRegisteredTimer("rollup/tx/account/updates", nil)
	storageReadTimer   = metrics.NewRegisteredTimer("rollup/tx/storage/reads", nil)
	storageUpdateTimer = metrics.NewRegisteredTimer("rollup/tx/storage/updates", nil)
	txExecutionTimer   = metrics.NewRegisteredTimer("rollup/tx/execution", nil)
)

// environment is the worker's current environment and holds all of the current state information.
type environment struct {
	signer types.Signer

	state     *state.StateDB // apply state changes here
	ancestors mapset.Set     // ancestor set (used for checking uncle parent validity)
	family    mapset.Set     // family set (used for checking uncle invalidity)
	uncles    mapset.Set     // uncle set
	tcount    int            // tx count in cycle
	gasPool   *core.GasPool  // available gas used to pack transactions

	header   *types.Header
	txs      []*types.Transaction
	receipts []*types.Receipt
}

// task contains all information for consensus engine sealing and result submitting.
type task struct {
	receipts  []*types.Receipt
	state     *state.StateDB
	block     *types.Block
	createdAt time.Time
}

type SignerFn func(accounts.Account, string, []byte) ([]byte, error)

const (
	commitInterruptNone int32 = iota
	commitInterruptNewHead
	commitInterruptResubmit
)

// newWorkReq represents a request for new sealing work submitting with relative interrupt notifier.
type newWorkReq struct {
	interrupt *int32
	timestamp int64
}

// intervalAdjust represents a resubmitting interval adjustment.
type intervalAdjust struct {
	ratio float64
	inc   bool
}

// worker is the main object which takes care of submitting new work to consensus engine
// and gathering the sealing result.
type worker struct {
	config      *Config
	chainConfig *params.ChainConfig
	engine      consensus.Engine
	eth         Backend
	chain       *core.BlockChain

	// Feeds
	pendingLogsFeed event.Feed

	// Subscriptions
	mux          *event.TypeMux
	txsCh        chan core.NewTxsEvent
	txsSub       event.Subscription
	chainHeadCh  chan core.ChainHeadEvent
	chainHeadSub event.Subscription
	chainSideCh  chan core.ChainSideEvent
	chainSideSub event.Subscription
	rollupCh     chan core.NewTxsEvent
	rollupSub    event.Subscription

	chainHeadToRollupCh      chan core.ChainHeadEvent
	knowBatchPeriodStartMsg  mapset.Set
	knowBatchPeriodAnswerMsg mapset.Set

	bpsSub *event.TypeMuxSubscription
	bpaSub *event.TypeMuxSubscription

	l1ToL2Sub *event.TypeMuxSubscription

	// Channels
	newWorkCh          chan *newWorkReq
	taskCh             chan *task
	resultCh           chan *types.Block
	startCh            chan struct{}
	exitCh             chan struct{}
	resubmitIntervalCh chan time.Duration
	resubmitAdjustCh   chan *intervalAdjust

	current      *environment                 // An environment for current running cycle.
	localUncles  map[common.Hash]*types.Block // A set of side blocks generated locally as the possible uncle blocks.
	remoteUncles map[common.Hash]*types.Block // A set of side blocks as the possible uncle blocks.
	unconfirmed  *unconfirmedBlocks           // A set of locally mined blocks pending canonicalness confirmations.

	mu       sync.RWMutex // The lock used to protect the coinbase and extra fields
	coinbase common.Address
	extra    []byte

	pendingMu    sync.RWMutex
	pendingTasks map[common.Hash]*task

	snapshotMu    sync.RWMutex // The lock used to protect the block snapshot and state snapshot
	snapshotBlock *types.Block
	snapshotState *state.StateDB

	// atomic status counters
	running int32 // The indicator whether the consensus engine is running or not.
	newTxs  int32 // New arrival transaction count since last sealing work submitting.

	// External functions
	isLocalBlock func(block *types.Block) bool // Function used to determine whether the specified block is mined by local miner.

	// Test hooks
	newTaskHook  func(*task)                        // Method to call upon receiving a new sealing task.
	skipSealHook func(*task) bool                   // Method to decide whether skipping the sealing.
	fullTaskHook func()                             // Method to call before pushing the full sealing task.
	resubmitHook func(time.Duration, time.Duration) // Method to call upon updating resubmitting interval.
}

func newWorker(config *Config, chainConfig *params.ChainConfig, engine consensus.Engine, eth Backend, mux *event.TypeMux, isLocalBlock func(*types.Block) bool, init bool) *worker {
	worker := &worker{
		config:                   config,
		chainConfig:              chainConfig,
		engine:                   engine,
		eth:                      eth,
		mux:                      mux,
		chain:                    eth.BlockChain(),
		isLocalBlock:             isLocalBlock,
		localUncles:              make(map[common.Hash]*types.Block),
		remoteUncles:             make(map[common.Hash]*types.Block),
		unconfirmed:              newUnconfirmedBlocks(eth.BlockChain(), miningLogAtDepth),
		pendingTasks:             make(map[common.Hash]*task),
		txsCh:                    make(chan core.NewTxsEvent, txChanSize),
		rollupCh:                 make(chan core.NewTxsEvent, 1),
		chainHeadCh:              make(chan core.ChainHeadEvent, chainHeadChanSize),
		chainSideCh:              make(chan core.ChainSideEvent, chainSideChanSize),
		newWorkCh:                make(chan *newWorkReq),
		taskCh:                   make(chan *task),
		resultCh:                 make(chan *types.Block, resultQueueSize),
		exitCh:                   make(chan struct{}),
		startCh:                  make(chan struct{}, 1),
		resubmitIntervalCh:       make(chan time.Duration),
		resubmitAdjustCh:         make(chan *intervalAdjust, resubmitAdjustChanSize),
		chainHeadToRollupCh:      make(chan core.ChainHeadEvent, chainHeadChanSize),
		knowBatchPeriodStartMsg:  mapset.NewSet(),
		knowBatchPeriodAnswerMsg: mapset.NewSet(),
	}
	// Subscribe NewTxsEvent for tx pool
	//worker.txsSub = eth.TxPool().SubscribeNewTxsEvent(worker.txsCh)
	// channel directly to the miner
	worker.rollupSub = eth.SyncService().SubscribeNewTxsEvent(worker.rollupCh)

	worker.bpsSub = worker.mux.Subscribe(core.BatchPeriodStartEvent{})
	worker.bpaSub = worker.mux.Subscribe(core.BatchPeriodAnswerEvent{})

	worker.l1ToL2Sub = worker.mux.Subscribe(core.L1ToL2TxStartEvent{})

	// Subscribe events for blockchain
	worker.chainHeadSub = eth.BlockChain().SubscribeChainHeadEvent(worker.chainHeadCh)
	worker.chainSideSub = eth.BlockChain().SubscribeChainSideEvent(worker.chainSideCh)

	// Sanitize recommit interval if the user-specified one is too short.
	recommit := worker.config.Recommit
	if recommit < minRecommitInterval {
		log.Warn("Sanitizing miner recommit interval", "provided", recommit, "updated", minRecommitInterval)
		recommit = minRecommitInterval
	}

	go worker.mainLoop()
	go worker.newWorkLoop(recommit)
	go worker.resultLoop()
	go worker.taskLoop()
	go worker.batchStartLoop()
	go worker.batchAnswerLoop()

	if !worker.eth.SyncService().IsSequencerMode() {
		go worker.l1Tol2StartLoop()
	}

	// Submit first work to initialize pending state.
	if init {
		worker.startCh <- struct{}{}
	}
	return worker
}

// setEtherbase sets the etherbase used to initialize the block coinbase field.
func (w *worker) setEtherbase(addr common.Address) {
	w.mu.Lock()
	defer w.mu.Unlock()
	w.coinbase = addr
}

// setExtra sets the content used to initialize the block extra field.
func (w *worker) setExtra(extra []byte) {
	w.mu.Lock()
	defer w.mu.Unlock()
	w.extra = extra
}

// setRecommitInterval updates the interval for miner sealing work recommitting.
func (w *worker) setRecommitInterval(interval time.Duration) {
	w.resubmitIntervalCh <- interval
}

// pending returns the pending state and corresponding block.
func (w *worker) pending() (*types.Block, *state.StateDB) {
	// return a snapshot to avoid contention on currentMu mutex
	w.snapshotMu.RLock()
	defer w.snapshotMu.RUnlock()
	if w.snapshotState == nil {
		return nil, nil
	}
	return w.snapshotBlock, w.snapshotState.Copy()
}

// pendingBlock returns pending block.
func (w *worker) pendingBlock() *types.Block {
	// return a snapshot to avoid contention on currentMu mutex
	w.snapshotMu.RLock()
	defer w.snapshotMu.RUnlock()
	return w.snapshotBlock
}

// start sets the running status as 1 and triggers new work submitting.
func (w *worker) start() {
	atomic.StoreInt32(&w.running, 1)
	w.startCh <- struct{}{}
}

// stop sets the running status as 0.
func (w *worker) stop() {
	atomic.StoreInt32(&w.running, 0)
}

// isRunning returns an indicator whether worker is running or not.
func (w *worker) isRunning() bool {
	return atomic.LoadInt32(&w.running) == 1
}

// close terminates all background threads maintained by the worker.
// Note the worker does not support being closed multiple times.
func (w *worker) close() {
	close(w.exitCh)
}

// newWorkLoop is a standalone goroutine to submit new mining work upon received events.
func (w *worker) newWorkLoop(recommit time.Duration) {
	var (
		interrupt   *int32
		minRecommit = recommit // minimal resubmit interval specified by user.
		timestamp   int64      // timestamp for each round of mining.
	)

	timer := time.NewTimer(0)
	<-timer.C // discard the initial tick

	// commit aborts in-flight transaction execution with given signal and resubmits a new one.
	commit := func(s int32) {
		if interrupt != nil {
			atomic.StoreInt32(interrupt, s)
		}
		interrupt = new(int32)
		w.newWorkCh <- &newWorkReq{interrupt: interrupt, timestamp: timestamp}
		timer.Reset(recommit)
		atomic.StoreInt32(&w.newTxs, 0)
	}
	// recalcRecommit recalculates the resubmitting interval upon feedback.
	recalcRecommit := func(target float64, inc bool) {
		var (
			prev = float64(recommit.Nanoseconds())
			next float64
		)
		if inc {
			next = prev*(1-intervalAdjustRatio) + intervalAdjustRatio*(target+intervalAdjustBias)
			// Recap if interval is larger than the maximum time interval
			if next > float64(maxRecommitInterval.Nanoseconds()) {
				next = float64(maxRecommitInterval.Nanoseconds())
			}
		} else {
			next = prev*(1-intervalAdjustRatio) + intervalAdjustRatio*(target-intervalAdjustBias)
			// Recap if interval is less than the user specified minimum
			if next < float64(minRecommit.Nanoseconds()) {
				next = float64(minRecommit.Nanoseconds())
			}
		}
		recommit = time.Duration(int64(next))
	}
	// clearPending cleans the stale pending tasks.
	clearPending := func(number uint64) {
		w.pendingMu.Lock()
		for h, t := range w.pendingTasks {
			if t.block.NumberU64()+staleThreshold <= number {
				delete(w.pendingTasks, h)
			}
		}
		w.pendingMu.Unlock()
	}

	for {
		select {
		case <-w.startCh:
			clearPending(w.chain.CurrentBlock().NumberU64())
			commit(commitInterruptNewHead)

		// Remove this code for the BVM implementation. It is responsible for
		// cleaning up memory with the call to `clearPending`, so be sure to
		// call that in the new hot code path
		case head := <-w.chainHeadCh:
			if !w.eth.SyncService().IsSequencerMode() {
				w.chainHeadToRollupCh <- head
			}
			//clearPending(head.Block.NumberU64())
			//timestamp = time.Now().Unix()
			//commit(commitInterruptNewHead)

		case <-timer.C:
			// If mining is running resubmit a new work cycle periodically to pull in
			// higher priced transactions. Disable this overhead for pending blocks.
			if w.isRunning() && (w.chainConfig.Clique == nil || w.chainConfig.Clique.Period > 0) {
				// Short circuit if no new transaction arrives.
				if atomic.LoadInt32(&w.newTxs) == 0 {
					timer.Reset(recommit)
					continue
				}
				commit(commitInterruptResubmit)
			}

		case interval := <-w.resubmitIntervalCh:
			// Adjust resubmit interval explicitly by user.
			if interval < minRecommitInterval {
				log.Warn("Sanitizing miner recommit interval", "provided", interval, "updated", minRecommitInterval)
				interval = minRecommitInterval
			}
			log.Info("Miner recommit interval update", "from", minRecommit, "to", interval)
			minRecommit, recommit = interval, interval

			if w.resubmitHook != nil {
				w.resubmitHook(minRecommit, recommit)
			}

		case adjust := <-w.resubmitAdjustCh:
			// Adjust resubmit interval by feedback.
			if adjust.inc {
				before := recommit
				recalcRecommit(float64(recommit.Nanoseconds())/adjust.ratio, true)
				log.Trace("Increase miner recommit interval", "from", before, "to", recommit)
			} else {
				before := recommit
				recalcRecommit(float64(minRecommit.Nanoseconds()), false)
				log.Trace("Decrease miner recommit interval", "from", before, "to", recommit)
			}

			if w.resubmitHook != nil {
				w.resubmitHook(minRecommit, recommit)
			}

		case <-w.exitCh:
			return
		}
	}
}

func (w *worker) l1Tol2StartLoop() {
	defer w.l1ToL2Sub.Unsubscribe()

	for {
		select {
		case obj := <-w.l1ToL2Sub.Chan():
			if !w.isRunning() {
				log.Info("miner receives batchPeriodStartEvent but miner not start")
			}
			var ev core.L1ToL2TxStartEvent
			var ok bool
			if ev, ok = obj.Data.(core.L1ToL2TxStartEvent); !ok {
				continue
			}
			log.Info("Scheduler receives batchPeriodStartEvent")
			if ev.SchedulerCh != nil {
				if err := w.eth.SyncService().SyncQueueToTip(); err != nil {
					log.Info("SyncQueueToTip interrupt", "error", err)
				}
				close(ev.SchedulerCh)
			} else {
				log.Error("SchedulerCh is nil")
			}
		// System stopped
		case <-w.exitCh:
			return
		}
	}
}

func (w *worker) batchStartLoop() {
	defer w.bpsSub.Unsubscribe()

	for {
		select {
		//BatchPeriodStartEvent
		case obj := <-w.bpsSub.Chan():
			if !w.isRunning() {
				log.Info("miner receives batchPeriodStartEvent but miner not start")
			}
			var ev core.BatchPeriodStartEvent
			var ok bool
			if ev, ok = obj.Data.(core.BatchPeriodStartEvent); !ok {
				continue
			}
			if w.knowBatchPeriodStartMsg.Contains(ev.Msg.Hash()) {
				log.Debug("Duplicated BatchPeriodStartMsg", "batchIndex", ev.Msg.BatchIndex, "startHeight", ev.Msg.StartHeight)
				continue
			} else {
				w.knowBatchPeriodStartMsg.Add(ev.Msg.Hash())
			}
			// for Scheduler
			if w.eth.SyncService().IsScheduler(w.coinbase) {
				log.Info("Scheduler receives batchPeriodStartEvent")

			} else {
				if ev.Msg.Sequencer == w.coinbase {
					// for active sequencer
					log.Info("Active sequencer receives batchPeriodStartEvent")
					if ev.Msg.StartHeight != w.chain.CurrentBlock().NumberU64()+1 {
						log.Info("start height mismatch", "current_height", w.current.header.Number.Uint64(), "startHeight", ev.Msg.StartHeight)
						continue
					}
					if ev.Msg.MaxHeight <= w.chain.CurrentBlock().NumberU64() {
						log.Info("maxHeight is too large, just ignore the batch", "current_height", w.current.header.Number.Uint64(), "maxHeight", ev.Msg.MaxHeight)
						continue
					}
					if ev.Msg.ExpireTime < uint64(time.Now().Unix()) {
						log.Info("expire timestamp is passed", "current_time", time.Now().Unix(), "expireTime", ev.Msg.ExpireTime)
						continue
					}

					// Keep sending messages until the limit is reached
					for inTxLen := uint64(0); w.eth.BlockChain().CurrentBlock().NumberU64() < ev.Msg.MaxHeight && uint64(time.Now().Unix()) < ev.Msg.ExpireTime && inTxLen < (ev.Msg.MaxHeight-ev.Msg.StartHeight); {
						pending, err := w.eth.TxPool().Pending()
						if err != nil {
							log.Error("Failed to fetch pending transactions", "err", err)
							return
						}
						// Short circuit if there is no available pending transactions
						if len(pending) == 0 {
							log.Debug("empty txpool, wait for 200 millisecond")
							time.Sleep(200 * time.Millisecond)
							continue
						}
						log.Info("pending size", "size", len(pending))
						// Split the pending transactions into locals and remotes
						localTxs, remoteTxs := make(map[common.Address]types.Transactions), pending
						// TODO mev
						var txsQueue types.Transactions
						for _, account := range w.eth.TxPool().Locals() {
							if txs := remoteTxs[account]; len(txs) > 0 {
								delete(remoteTxs, account)
								localTxs[account] = txs
								txsQueue = append(txsQueue, txs...)
							}
						}
						for _, txs := range remoteTxs {
							txsQueue = append(txsQueue, txs...)
						}

						var bpa types.BatchPeriodAnswerMsg
						if uint64(len(txsQueue)) > ev.Msg.MaxHeight-ev.Msg.StartHeight {
							bpa.Txs = txsQueue[:ev.Msg.MaxHeight-ev.Msg.StartHeight]
							inTxLen += ev.Msg.MaxHeight - ev.Msg.StartHeight
						} else {
							bpa.Txs = txsQueue
							inTxLen += uint64(len(txsQueue))
						}
						bpa.BatchIndex = ev.Msg.BatchIndex
						bpa.StartIndex = ev.Msg.StartHeight
						bpa.Sequencer = w.coinbase
						signature, err := w.engine.SignData(bpa.Sequencer, bpa.GetSignData())
						if err != nil {
							log.Error("Sign BatchPeriodAnswerMsg error", "errMsg", err.Error())
							continue
						}
						bpa.Signature = signature
						err = w.mux.Post(core.BatchPeriodAnswerEvent{
							Msg:   &bpa,
							ErrCh: nil,
						})
						if err != nil {
							log.Error("Post BatchPeriodAnswerMsg error", "errMsg", err.Error())
							continue
						}
						log.Info("Generate BatchPeriodAnswerEvent", "coinbase", w.coinbase.String(), "tx_count", len(bpa.Txs), "startIndex", bpa.StartIndex)
					}

				} else {
					// for inactive sequencer
					log.Info("Inactive sequencer receives batchPeriodStartEvent")
				}
			}
		// System stopped
		case <-w.exitCh:
			return
		}
	}
}

func (w *worker) batchAnswerLoop() {
	defer w.bpsSub.Unsubscribe()

	for {
		select {
		// BatchPeriodAnswerEvent
		case obj := <-w.bpaSub.Chan():
			var ev core.BatchPeriodAnswerEvent
			var ok bool
			if ev, ok = obj.Data.(core.BatchPeriodAnswerEvent); !ok {
				continue
			}
			if w.knowBatchPeriodAnswerMsg.Contains(ev.Msg.Hash()) {
				log.Debug("Duplicated BatchPeriodAnswerMsg", "batchIndex", ev.Msg.StartIndex, "tx_count", len(ev.Msg.Txs))
				continue
			} else {
				w.knowBatchPeriodAnswerMsg.Add(ev.Msg.Hash())
			}
			// for Scheduler
			if w.eth.SyncService().IsScheduler(w.coinbase) {
				// todo check event index
				log.Info("Scheduler receives BatchPeriodAnswerEvent", "Sequencer", ev.Msg.Sequencer.String())
				for _, tx := range ev.Msg.Txs {
					err := w.eth.SyncService().ValidateAndApplySequencerTransaction(tx, ev.Msg.ToBatchTxSetProof())
					if err != nil {
						log.Error("ValidateAndApplySequencerTransaction error", "errMsg", err.Error())
						continue
					}

				}
			} else {
				if ev.Msg.Sequencer == w.coinbase {
					// for active sequencer
					log.Info("Active sequencer receives BatchPeriodAnswerEvent")
				} else {
					// for inactive sequencer
					log.Info("Inactive sequencer receives BatchPeriodAnswerEvent")
				}
			}
			// System stopped
		case <-w.exitCh:
			return
		}
	}
}

// mainLoop is a standalone goroutine to regenerate the sealing task based on the received event.
func (w *worker) mainLoop() {
	//defer w.txsSub.Unsubscribe()
	if !w.eth.SyncService().IsSequencerMode() {
		defer w.chainHeadSub.Unsubscribe()
	}
	defer w.chainSideSub.Unsubscribe()
	defer w.rollupSub.Unsubscribe()

	for {
		select {
		case req := <-w.newWorkCh:
			w.commitNewWork(req.interrupt, req.timestamp)

		case ev := <-w.chainSideCh:
			// Short circuit for duplicate side blocks
			if _, exist := w.localUncles[ev.Block.Hash()]; exist {
				continue
			}
			if _, exist := w.remoteUncles[ev.Block.Hash()]; exist {
				continue
			}
			// Add side block to possible uncle block set depending on the author.
			if w.isLocalBlock != nil && w.isLocalBlock(ev.Block) {
				w.localUncles[ev.Block.Hash()] = ev.Block
			} else {
				w.remoteUncles[ev.Block.Hash()] = ev.Block
			}
			// If our mining block contains less than 2 uncle blocks,
			// add the new uncle block if valid and regenerate a mining block.
			if w.isRunning() && w.current != nil && w.current.uncles.Cardinality() < 2 {
				start := time.Now()
				if err := w.commitUncle(w.current, ev.Block.Header()); err == nil {
					var uncles []*types.Header
					w.current.uncles.Each(func(item interface{}) bool {
						hash, ok := item.(common.Hash)
						if !ok {
							return false
						}
						uncle, exist := w.localUncles[hash]
						if !exist {
							uncle, exist = w.remoteUncles[hash]
						}
						if !exist {
							return false
						}
						uncles = append(uncles, uncle.Header())
						return false
					})
					w.commit(uncles, nil, start)
				}
			}
		// Read from the sync service and mine single txs
		// as they come. Wait for the block to be mined before
		// reading the next tx from the channel when there is
		// not an error processing the transaction.
		case ev := <-w.rollupCh:
			if len(ev.Txs) == 0 {
				log.Warn("No transaction sent to miner from syncservice")
				continue
			}
			tx := ev.Txs[0]
			log.Debug("Attempting to commit rollup transaction", "hash", tx.Hash().Hex())
			// Build the block with the tx and add it to the chain. This will
			// send the block through the `taskCh` and then through the
			// `resultCh` which ultimately adds the block to the blockchain
			// through `bc.WriteBlockWithState`
			if err := w.commitNewTx(tx, ev.TxSetProof); err == nil {
				// `chainHeadCh` is written to when a new block is added to the
				// tip of the chain. Reading from the channel will block until
				// the ethereum block is added to the chain downstream of `commitNewTx`.
				// This will result in a deadlock if we call `commitNewTx` with
				// a transaction that cannot be added to the chain, so this
				// should be updated to a select statement that can also listen
				// for errors.
				head := <-w.chainHeadToRollupCh
				txs := head.Block.Transactions()
				if len(txs) == 0 {
					log.Warn("No transactions in block")
					continue
				}
				txn := txs[0]
				height := head.Block.Number().Uint64()
				log.Debug("Miner got new head", "height", height, "block-hash", head.Block.Hash().Hex(), "tx-hash", txn.Hash().Hex(), "tx-hash", tx.Hash().Hex())

				// Prevent memory leak by cleaning up pending tasks
				// This is mostly copied from the `newWorkLoop`
				// `clearPending` function and must be called
				// periodically to clean up pending tasks. This
				// function was originally called in `newWorkLoop`
				// but the BVM implementation no longer uses that code path.
				w.pendingMu.Lock()
				for h := range w.pendingTasks {
					delete(w.pendingTasks, h)
				}
				w.pendingMu.Unlock()
			} else {
				log.Error("Problem committing transaction", "msg", err)
				if ev.ErrCh != nil {
					ev.ErrCh <- err
				}
			}

		case ev := <-w.txsCh:
			// Apply transactions to the pending state if we're not mining.
			//
			// Note all transactions received may not be continuous with transactions
			// already included in the current mining block. These transactions will
			// be automatically eliminated.
			if !w.isRunning() && w.current != nil {
				// If block is already full, abort
				if gp := w.current.gasPool; gp != nil && gp.Gas() < params.TxGas {
					continue
				}
				w.mu.RLock()
				coinbase := w.coinbase
				w.mu.RUnlock()

				txs := make(map[common.Address]types.Transactions)
				for _, tx := range ev.Txs {
					acc, _ := types.Sender(w.current.signer, tx)
					txs[acc] = append(txs[acc], tx)
				}
				txset := types.NewTransactionsByPriceAndNonce(w.current.signer, txs)
				tcount := w.current.tcount
				w.commitTransactions(txset, coinbase, nil)
				// Only update the snapshot if any new transactons were added
				// to the pending block
				if tcount != w.current.tcount {
					w.updateSnapshot()
				}
			} else {
				// If clique is running in dev mode(period is 0), disable
				// advance sealing here.
				if w.chainConfig.Clique != nil && w.chainConfig.Clique.Period == 0 {
					w.commitNewWork(nil, time.Now().Unix())
				}
			}
			atomic.AddInt32(&w.newTxs, int32(len(ev.Txs)))

		// System stopped
		case <-w.exitCh:
			return
		//case <-w.txsSub.Err():
		//	return
		case <-w.chainHeadSub.Err():
			return
		case <-w.chainSideSub.Err():
			return
		}
	}
}

// taskLoop is a standalone goroutine to fetch sealing task from the generator and
// push them to consensus engine.
func (w *worker) taskLoop() {
	var (
		stopCh chan struct{}
		prev   common.Hash
	)

	// interrupt aborts the in-flight sealing task.
	interrupt := func() {
		if stopCh != nil {
			close(stopCh)
			stopCh = nil
		}
	}
	for {
		select {
		case task := <-w.taskCh:
			if w.newTaskHook != nil {
				w.newTaskHook(task)
			}
			// Reject duplicate sealing work due to resubmitting.
			sealHash := w.engine.SealHash(task.block.Header())
			if sealHash == prev {
				continue
			}
			// Interrupt previous sealing operation
			interrupt()
			stopCh, prev = make(chan struct{}), sealHash

			if w.skipSealHook != nil && w.skipSealHook(task) {
				continue
			}
			w.pendingMu.Lock()
			w.pendingTasks[w.engine.SealHash(task.block.Header())] = task
			w.pendingMu.Unlock()

			if err := w.engine.Seal(w.chain, task.block, w.resultCh, stopCh); err != nil {
				log.Warn("Block sealing failed", "err", err)
			}
		case <-w.exitCh:
			interrupt()
			return
		}
	}
}

// resultLoop is a standalone goroutine to handle sealing result submitting
// and flush relative data to the database.
func (w *worker) resultLoop() {
	for {
		select {
		case block := <-w.resultCh:
			// Short circuit when receiving empty result.
			if block == nil {
				continue
			}
			// Short circuit when receiving duplicate result caused by resubmitting.
			if w.chain.HasBlock(block.Hash(), block.NumberU64()) {
				continue
			}
			var (
				sealhash = w.engine.SealHash(block.Header())
				hash     = block.Hash()
			)
			w.pendingMu.RLock()
			task, exist := w.pendingTasks[sealhash]
			w.pendingMu.RUnlock()
			if !exist {
				log.Error("Block found but no relative pending task", "number", block.Number(), "sealhash", sealhash, "hash", hash)
				continue
			}
			// Different block could share same sealhash, deep copy here to prevent write-write conflict.
			var (
				receipts = make([]*types.Receipt, len(task.receipts))
				logs     []*types.Log
			)
			for i, receipt := range task.receipts {
				// add block location fields
				receipt.BlockHash = hash
				receipt.BlockNumber = block.Number()
				receipt.TransactionIndex = uint(i)

				receipts[i] = new(types.Receipt)
				*receipts[i] = *receipt
				// Update the block hash in all logs since it is now available and not when the
				// receipt/log of individual transactions were created.
				for _, log := range receipt.Logs {
					log.BlockHash = hash
				}
				logs = append(logs, receipt.Logs...)
			}
			// Commit block and state to database.
			_, err := w.chain.WriteBlockWithState(block, receipts, logs, task.state, true)
			if err != nil {
				log.Error("Failed writing block to chain", "err", err)
				continue
			}

			// Broadcast the block and announce chain insertion event
			w.mux.Post(core.NewMinedBlockEvent{Block: block})

			// Insert the block into the set of pending ones to resultLoop for confirmations
			w.unconfirmed.Insert(block.NumberU64(), block.Hash())

		case <-w.exitCh:
			return
		}
	}
}

// makeCurrent creates a new environment for the current cycle.
func (w *worker) makeCurrent(parent *types.Block, header *types.Header) error {
	state, err := w.chain.StateAt(parent.Root())
	if err != nil {
		return err
	}
	env := &environment{
		signer:    types.NewEIP155Signer(w.chainConfig.ChainID),
		state:     state,
		ancestors: mapset.NewSet(),
		family:    mapset.NewSet(),
		uncles:    mapset.NewSet(),
		header:    header,
	}

	// when 08 is processed ancestors contain 07 (quick block)
	for _, ancestor := range w.chain.GetBlocksFromHash(parent.Hash(), 7) {
		for _, uncle := range ancestor.Uncles() {
			env.family.Add(uncle.Hash())
		}
		env.family.Add(ancestor.Hash())
		env.ancestors.Add(ancestor.Hash())
	}

	// Keep track of transactions which return errors so they can be removed
	env.tcount = 0
	w.current = env
	return nil
}

// commitUncle adds the given block to uncle block set, returns error if failed to add.
func (w *worker) commitUncle(env *environment, uncle *types.Header) error {
	hash := uncle.Hash()
	if env.uncles.Contains(hash) {
		return errors.New("uncle not unique")
	}
	if env.header.ParentHash == uncle.ParentHash {
		return errors.New("uncle is sibling")
	}
	if !env.ancestors.Contains(uncle.ParentHash) {
		return errors.New("uncle's parent unknown")
	}
	if env.family.Contains(hash) {
		return errors.New("uncle already included")
	}
	env.uncles.Add(uncle.Hash())
	return nil
}

// updateSnapshot updates pending snapshot block and state.
// Note this function assumes the current variable is thread safe.
func (w *worker) updateSnapshot() {
	w.snapshotMu.Lock()
	defer w.snapshotMu.Unlock()

	var uncles []*types.Header
	w.current.uncles.Each(func(item interface{}) bool {
		hash, ok := item.(common.Hash)
		if !ok {
			return false
		}
		uncle, exist := w.localUncles[hash]
		if !exist {
			uncle, exist = w.remoteUncles[hash]
		}
		if !exist {
			return false
		}
		uncles = append(uncles, uncle.Header())
		return false
	})

	w.snapshotBlock = types.NewBlock(
		w.current.header,
		w.current.txs,
		uncles,
		w.current.receipts,
	)

	w.snapshotState = w.current.state.Copy()
}

func (w *worker) commitTransaction(tx *types.Transaction, coinbase common.Address) ([]*types.Log, error) {
	// Make sure there's only one tx per block
	if w.current != nil && len(w.current.txs) > 0 {
		return nil, core.ErrGasLimitReached
	}
	snap := w.current.state.Snapshot()

	start := time.Now()
	receipt, err := core.ApplyTransaction(w.chainConfig, w.chain, &coinbase, w.current.gasPool, w.current.state, w.current.header, tx, &w.current.header.GasUsed, *w.chain.GetVMConfig())
	if err != nil {
		w.current.state.RevertToSnapshot(snap)
		return nil, err
	}
	w.current.txs = append(w.current.txs, tx)
	w.current.receipts = append(w.current.receipts, receipt)

	updateTransactionStateMetrics(start, w.current.state)

	return receipt.Logs, nil
}

func (w *worker) commitTransactions(txs *types.TransactionsByPriceAndNonce, coinbase common.Address, interrupt *int32) bool {
	return w.commitTransactionsWithError(txs, coinbase, interrupt) != nil
}

func (w *worker) commitTransactionsWithError(txs *types.TransactionsByPriceAndNonce, coinbase common.Address, interrupt *int32) error {
	// Short circuit if current is nil
	if w.current == nil {
		return ErrCannotCommitTxn
	}

	if w.current.gasPool == nil {
		w.current.gasPool = new(core.GasPool).AddGas(w.current.header.GasLimit)
	}

	var coalescedLogs []*types.Log

	for {
		// In the following three cases, we will interrupt the execution of the transaction.
		// (1) new head block event arrival, the interrupt signal is 1
		// (2) worker start or restart, the interrupt signal is 1
		// (3) worker recreate the mining block with any newly arrived transactions, the interrupt signal is 2.
		// For the first two cases, the semi-finished work will be discarded.
		// For the third case, the semi-finished work will be submitted to the consensus engine.
		if interrupt != nil && atomic.LoadInt32(interrupt) != commitInterruptNone {
			// Notify resubmit loop to increase resubmitting interval due to too frequent commits.
			if atomic.LoadInt32(interrupt) == commitInterruptResubmit {
				ratio := float64(w.current.header.GasLimit-w.current.gasPool.Gas()) / float64(w.current.header.GasLimit)
				if ratio < 0.1 {
					ratio = 0.1
				}
				w.resubmitAdjustCh <- &intervalAdjust{
					ratio: ratio,
					inc:   true,
				}
			}
			if w.current.tcount == 0 ||
				atomic.LoadInt32(interrupt) == commitInterruptNewHead {
				return ErrCannotCommitTxn
			}
			return nil
		}
		// If we don't have enough gas for any further transactions then we're done
		if w.current.gasPool.Gas() < params.TxGas {
			log.Trace("Not enough gas for further transactions", "have", w.current.gasPool, "want", params.TxGas)
			break
		}
		// Retrieve the next transaction and abort if all done
		tx := txs.Peek()
		if tx == nil {
			break
		}

		// Error may be ignored here. The error has already been checked
		// during transaction acceptance is the transaction pool.
		//
		// We use the eip155 signer regardless of the current hf.
		from, _ := types.Sender(w.current.signer, tx)
		// Check whether the tx is replay protected. If we're not in the EIP155 hf
		// phase, start ignoring the sender until we do.
		if tx.Protected() && !w.chainConfig.IsEIP155(w.current.header.Number) {
			log.Trace("Ignoring reply protected transaction", "hash", tx.Hash(), "eip155", w.chainConfig.EIP155Block)

			txs.Pop()
			continue
		}
		// Start executing the transaction
		w.current.state.Prepare(tx.Hash(), common.Hash{}, w.current.tcount)

		logs, err := w.commitTransaction(tx, coinbase)
		switch err {
		case core.ErrGasLimitReached:
			// Pop the current out-of-gas transaction without shifting in the next from the account
			log.Trace("Gas limit exceeded for current block", "sender", from)
			txs.Pop()

		case core.ErrNonceTooLow:
			// New head notification data race between the transaction pool and miner, shift
			log.Trace("Skipping transaction with low nonce", "sender", from, "nonce", tx.Nonce())
			txs.Shift()

		case core.ErrNonceTooHigh:
			// Reorg notification data race between the transaction pool and miner, skip account =
			log.Trace("Skipping account with high nonce", "sender", from, "nonce", tx.Nonce())
			txs.Pop()

		case nil:
			// Everything ok, collect the logs and shift in the next transaction from the same account
			coalescedLogs = append(coalescedLogs, logs...)
			w.current.tcount++
			txs.Shift()

		default:
			// Strange error, discard the transaction and get the next in line (note, the
			// nonce-too-high clause will prevent us from executing in vain).
			log.Debug("Transaction failed, account skipped", "hash", tx.Hash(), "err", err)
			txs.Shift()
		}

		// UsingBVM
		// Return specific execution errors directly to the user to
		// avoid returning the generic ErrCannotCommitTxnErr. It is safe
		// to return the error directly since l2geth only processes at
		// most one transaction per block.
		if err != nil {
			return err
		}
	}

	if !w.isRunning() && len(coalescedLogs) > 0 {
		// We don't push the pendingLogsEvent while we are mining. The reason is that
		// when we are mining, the worker will regenerate a mining block every 3 seconds.
		// In order to avoid pushing the repeated pendingLog, we disable the pending log pushing.

		// make a copy, the state caches the logs and these logs get "upgraded" from pending to mined
		// logs by filling in the block hash when the block was mined by the local miner. This can
		// cause a race condition if a log was "upgraded" before the PendingLogsEvent is processed.
		cpy := make([]*types.Log, len(coalescedLogs))
		for i, l := range coalescedLogs {
			cpy[i] = new(types.Log)
			*cpy[i] = *l
		}
		w.pendingLogsFeed.Send(cpy)
	}
	// Notify resubmit loop to decrease resubmitting interval if current interval is larger
	// than the user-specified one.
	if interrupt != nil {
		w.resubmitAdjustCh <- &intervalAdjust{inc: false}
	}
	if w.current.tcount == 0 {
		return ErrCannotCommitTxn
	}
	return nil
}

// commitNewTx is an BVM addition that mines a block with a single tx in it.
// It needs to return an error in the case there is an error to prevent waiting
// on reading from a channel that is written to when a new block is added to the
// chain.
func (w *worker) commitNewTx(tx *types.Transaction, txSetProof *types.BatchTxSetProof) error {
	w.mu.RLock()
	defer w.mu.RUnlock()
	tstart := time.Now()

	parent := w.chain.CurrentBlock()
	num := parent.Number()

	// Preserve liveliness as best as possible. Must panic on L1 to L2
	// transactions as the timestamp cannot be malleated
	if parent.Time() > tx.L1Timestamp() {
		log.Error("Monotonicity violation", "index", num, "parent", parent.Time(), "tx", tx.L1Timestamp())
	}

	// Fill in the index field in the tx meta if it is `nil`.
	// This should only ever happen in the case of the sequencer
	// receiving a queue origin sequencer transaction. The verifier
	// should always receive transactions with an index as they
	// have already been confirmed in the canonical transaction chain.
	// Use the parent's block number because the CTC is 0 indexed.
	if meta := tx.GetMeta(); meta.Index == nil {
		index := num.Uint64()
		meta.Index = &index
		tx.SetTransactionMeta(meta)
	}
	latestRollbackState := w.eth.SyncService().LatestRollbackStates()
	header := &types.Header{
<<<<<<< HEAD
		ParentHash:    parent.Hash(),
		Number:        new(big.Int).Add(num, common.Big1),
		GasLimit:      w.config.GasFloor,
		Extra:         w.extra,
		Time:          tx.L1Timestamp(),
		Coinbase:      sequencer,
		RollbackState: latestRollbackState,
=======
		ParentHash: parent.Hash(),
		Number:     new(big.Int).Add(num, common.Big1),
		GasLimit:   w.config.GasFloor,
		Extra:      w.extra,
		Time:       tx.L1Timestamp(),
		Coinbase:   txSetProof.Sequencer,
>>>>>>> 8107aebd
	}
	if err := w.engine.Prepare(w.chain, header, txSetProof); err != nil {
		return fmt.Errorf("Failed to prepare header for mining: %w", err)
	}
	// Could potentially happen if starting to mine in an odd state.
	err := w.makeCurrent(parent, header)
	if err != nil {
		return fmt.Errorf("Failed to create mining context: %w", err)
	}
	transactions := make(map[common.Address]types.Transactions)
	acc, _ := types.Sender(w.current.signer, tx)
	transactions[acc] = types.Transactions{tx}
	txs := types.NewTransactionsByPriceAndNonce(w.current.signer, transactions)
	if err := w.commitTransactionsWithError(txs, w.coinbase, nil); err != nil {
		return err
	}
	return w.commit(nil, w.fullTaskHook, tstart)
}

// commitNewWork generates several new sealing tasks based on the parent block.
func (w *worker) commitNewWork(interrupt *int32, timestamp int64) {
	w.mu.RLock()
	defer w.mu.RUnlock()

	tstart := time.Now()
	parent := w.chain.CurrentBlock()

	num := parent.Number()
	header := &types.Header{
		ParentHash: parent.Hash(),
		Number:     num.Add(num, common.Big1),
		GasLimit:   w.config.GasFloor,
		Extra:      w.extra,
		Time:       uint64(timestamp),
	}
	// Only set the coinbase if our consensus engine is running (avoid spurious block rewards)
	if w.isRunning() {
		if w.coinbase == (common.Address{}) {
			log.Error("Refusing to mine without etherbase")
			return
		}
		header.Coinbase = w.coinbase
	}
	if err := w.engine.Prepare(w.chain, header, &types.BatchTxSetProof{}); err != nil {
		log.Error("Failed to prepare header for mining", "err", err)
		return
	}
	// If we are care about TheDAO hard-fork check whether to override the extra-data or not
	if daoBlock := w.chainConfig.DAOForkBlock; daoBlock != nil {
		// Check whether the block is among the fork extra-override range
		limit := new(big.Int).Add(daoBlock, params.DAOForkExtraRange)
		if header.Number.Cmp(daoBlock) >= 0 && header.Number.Cmp(limit) < 0 {
			// Depending whether we support or oppose the fork, override differently
			if w.chainConfig.DAOForkSupport {
				header.Extra = common.CopyBytes(params.DAOForkBlockExtra)
			} else if bytes.Equal(header.Extra, params.DAOForkBlockExtra) {
				header.Extra = []byte{} // If miner opposes, don't let it use the reserved extra-data
			}
		}
	}
	// Could potentially happen if starting to mine in an odd state.
	err := w.makeCurrent(parent, header)
	if err != nil {
		log.Error("Failed to create mining context", "err", err)
		return
	}
	// Create the current work task and check any fork transitions needed
	env := w.current
	if w.chainConfig.DAOForkSupport && w.chainConfig.DAOForkBlock != nil && w.chainConfig.DAOForkBlock.Cmp(header.Number) == 0 {
		misc.ApplyDAOHardFork(env.state)
	}
	// Accumulate the uncles for the current block
	uncles := make([]*types.Header, 0, 2)
	commitUncles := func(blocks map[common.Hash]*types.Block) {
		// Clean up stale uncle blocks first
		for hash, uncle := range blocks {
			if uncle.NumberU64()+staleThreshold <= header.Number.Uint64() {
				delete(blocks, hash)
			}
		}
		for hash, uncle := range blocks {
			if len(uncles) == 2 {
				break
			}
			if err := w.commitUncle(env, uncle.Header()); err != nil {
				log.Trace("Possible uncle rejected", "hash", hash, "reason", err)
			} else {
				log.Debug("Committing new uncle to block", "hash", hash)
				uncles = append(uncles, uncle.Header())
			}
		}
	}
	// Prefer to locally generated uncle
	commitUncles(w.localUncles)
	commitUncles(w.remoteUncles)

	// Fill the block with all available pending transactions.
	pending, err := w.eth.TxPool().Pending()
	if err != nil {
		log.Error("Failed to fetch pending transactions", "err", err)
		return
	}
	// Short circuit if there is no available pending transactions
	if len(pending) == 0 {
		w.updateSnapshot()
		return
	}
	// Split the pending transactions into locals and remotes
	localTxs, remoteTxs := make(map[common.Address]types.Transactions), pending
	for _, account := range w.eth.TxPool().Locals() {
		if txs := remoteTxs[account]; len(txs) > 0 {
			delete(remoteTxs, account)
			localTxs[account] = txs
		}
	}
	if len(localTxs) > 0 {
		txs := types.NewTransactionsByPriceAndNonce(w.current.signer, localTxs)
		if w.commitTransactions(txs, w.coinbase, interrupt) {
			return
		}
	}
	if len(remoteTxs) > 0 {
		txs := types.NewTransactionsByPriceAndNonce(w.current.signer, remoteTxs)
		if w.commitTransactions(txs, w.coinbase, interrupt) {
			return
		}
	}
	w.commit(uncles, w.fullTaskHook, tstart)
}

// commit runs any post-transaction state modifications, assembles the final block
// and commits new work if consensus engine is running.
func (w *worker) commit(uncles []*types.Header, interval func(), start time.Time) error {
	// Deep copy receipts here to avoid interaction between different tasks.
	receipts := make([]*types.Receipt, len(w.current.receipts))
	for i, l := range w.current.receipts {
		receipts[i] = new(types.Receipt)
		*receipts[i] = *l
	}
	s := w.current.state.Copy()
	block, err := w.engine.FinalizeAndAssemble(w.chain, w.current.header, s, w.current.txs, uncles, w.current.receipts)
	if err != nil {
		return err
	}

	// As a sanity check, ensure all new blocks have exactly one
	// transaction. This check is done here just in case any of our
	// higher-evel checks failed to catch empty blocks passed to commit.
	txs := block.Transactions()
	if len(txs) != 1 {
		return fmt.Errorf("Block created with %d transactions rather than 1 at %d", len(txs), block.NumberU64())
	}

	if w.isRunning() {
		if interval != nil {
			interval()
		}
		// Writing to the taskCh will result in the block being added to the
		// chain via the resultCh
		select {
		case w.taskCh <- &task{receipts: receipts, state: s, block: block, createdAt: time.Now()}:
			w.unconfirmed.Shift(block.NumberU64() - 1)

			feesWei := new(big.Int)
			for i, tx := range block.Transactions() {
				feesWei.Add(feesWei, new(big.Int).Mul(new(big.Int).SetUint64(receipts[i].GasUsed), tx.GasPrice()))
			}
			feesEth := new(big.Float).Quo(new(big.Float).SetInt(feesWei), new(big.Float).SetInt(big.NewInt(params.Ether)))

			tx := txs[0]
			bn := tx.L1BlockNumber()
			if bn == nil {
				bn = new(big.Int)
			}
			log.Info("New block", "index", block.Number().Uint64()-uint64(1), "l1-timestamp", tx.L1Timestamp(), "l1-blocknumber", bn.Uint64(), "tx-hash", tx.Hash().Hex(),
				"queue-orign", tx.QueueOrigin(), "gas", block.GasUsed(), "fees", feesEth, "elapsed", common.PrettyDuration(time.Since(start)))

		case <-w.exitCh:
			log.Info("Worker has exited")
		}
	}
	w.updateSnapshot()
	return nil
}

// postSideBlock fires a side chain event, only use it for testing.
func (w *worker) postSideBlock(event core.ChainSideEvent) {
	select {
	case w.chainSideCh <- event:
	case <-w.exitCh:
	}
}

func updateTransactionStateMetrics(start time.Time, state *state.StateDB) {
	accountReadTimer.Update(state.AccountReads)
	storageReadTimer.Update(state.StorageReads)
	accountUpdateTimer.Update(state.AccountUpdates)
	storageUpdateTimer.Update(state.StorageUpdates)

	triehash := state.AccountHashes + state.StorageHashes
	txExecutionTimer.Update(time.Since(start) - triehash)
}<|MERGE_RESOLUTION|>--- conflicted
+++ resolved
@@ -1174,22 +1174,13 @@
 	}
 	latestRollbackState := w.eth.SyncService().LatestRollbackStates()
 	header := &types.Header{
-<<<<<<< HEAD
-		ParentHash:    parent.Hash(),
-		Number:        new(big.Int).Add(num, common.Big1),
-		GasLimit:      w.config.GasFloor,
-		Extra:         w.extra,
-		Time:          tx.L1Timestamp(),
-		Coinbase:      sequencer,
-		RollbackState: latestRollbackState,
-=======
 		ParentHash: parent.Hash(),
 		Number:     new(big.Int).Add(num, common.Big1),
 		GasLimit:   w.config.GasFloor,
 		Extra:      w.extra,
 		Time:       tx.L1Timestamp(),
 		Coinbase:   txSetProof.Sequencer,
->>>>>>> 8107aebd
+		RollbackState: latestRollbackState,
 	}
 	if err := w.engine.Prepare(w.chain, header, txSetProof); err != nil {
 		return fmt.Errorf("Failed to prepare header for mining: %w", err)
