--- conflicted
+++ resolved
@@ -208,11 +208,7 @@
 		}
 	}
 	// Generate the mobile bindings for Geth and add the tester class
-<<<<<<< HEAD
-	gobind := exec.Command("gomobile", "bind", "-javapkg", "org.ethereum", "github.com/bitdao-io/mantle/l2geth/mobile")
-=======
 	gobind := exec.Command("gomobile", "bind", "-javapkg", "org.ethereum", "github.com/mantlenetworkio/mantle/l2geth/mobile")
->>>>>>> 2cb4b09d
 	if output, err := gobind.CombinedOutput(); err != nil {
 		t.Logf("%s", output)
 		t.Fatalf("failed to run gomobile bind: %v", err)
