--- conflicted
+++ resolved
@@ -25,11 +25,7 @@
 	"net"
 	"sort"
 
-<<<<<<< HEAD
-	"github.com/bitdao-io/mantle/l2geth/common"
-=======
 	"github.com/mantlenetworkio/mantle/l2geth/common"
->>>>>>> 2cb4b09d
 )
 
 const (
