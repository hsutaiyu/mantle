// Copyright 2019 The go-ethereum Authors
// This file is part of the go-ethereum library.
//
// The go-ethereum library is free software: you can redistribute it and/or modify
// it under the terms of the GNU Lesser General Public License as published by
// the Free Software Foundation, either version 3 of the License, or
// (at your option) any later version.
//
// The go-ethereum library is distributed in the hope that it will be useful,
// but WITHOUT ANY WARRANTY; without even the implied warranty of
// MERCHANTABILITY or FITNESS FOR A PARTICULAR PURPOSE. See the
// GNU Lesser General Public License for more details.
//
// You should have received a copy of the GNU Lesser General Public License
// along with the go-ethereum library. If not, see <http://www.gnu.org/licenses/>.

package discover

import (
	"context"
	"time"

<<<<<<< HEAD
	"github.com/bitdao-io/mantle/l2geth/p2p/enode"
=======
	"github.com/mantlenetworkio/mantle/l2geth/p2p/enode"
>>>>>>> 2cb4b09d
)

// lookup performs a network search for nodes close to the given target. It approaches the
// target by querying nodes that are closer to it on each iteration. The given target does
// not need to be an actual node identifier.
type lookup struct {
	tab         *Table
	queryfunc   func(*node) ([]*node, error)
	replyCh     chan []*node
	cancelCh    <-chan struct{}
	asked, seen map[enode.ID]bool
	result      nodesByDistance
	replyBuffer []*node
	queries     int
}

type queryFunc func(*node) ([]*node, error)

func newLookup(ctx context.Context, tab *Table, target enode.ID, q queryFunc) *lookup {
	it := &lookup{
		tab:       tab,
		queryfunc: q,
		asked:     make(map[enode.ID]bool),
		seen:      make(map[enode.ID]bool),
		result:    nodesByDistance{target: target},
		replyCh:   make(chan []*node, alpha),
		cancelCh:  ctx.Done(),
		queries:   -1,
	}
	// Don't query further if we hit ourself.
	// Unlikely to happen often in practice.
	it.asked[tab.self().ID()] = true
	return it
}

// run runs the lookup to completion and returns the closest nodes found.
func (it *lookup) run() []*enode.Node {
	for it.advance() {
	}
	return unwrapNodes(it.result.entries)
}

// advance advances the lookup until any new nodes have been found.
// It returns false when the lookup has ended.
func (it *lookup) advance() bool {
	for it.startQueries() {
		select {
		case nodes := <-it.replyCh:
			it.replyBuffer = it.replyBuffer[:0]
			for _, n := range nodes {
				if n != nil && !it.seen[n.ID()] {
					it.seen[n.ID()] = true
					it.result.push(n, bucketSize)
					it.replyBuffer = append(it.replyBuffer, n)
				}
			}
			it.queries--
			if len(it.replyBuffer) > 0 {
				return true
			}
		case <-it.cancelCh:
			it.shutdown()
		}
	}
	return false
}

func (it *lookup) shutdown() {
	for it.queries > 0 {
		<-it.replyCh
		it.queries--
	}
	it.queryfunc = nil
	it.replyBuffer = nil
}

func (it *lookup) startQueries() bool {
	if it.queryfunc == nil {
		return false
	}

	// The first query returns nodes from the local table.
	if it.queries == -1 {
		it.tab.mutex.Lock()
		closest := it.tab.closest(it.result.target, bucketSize, false)
		it.tab.mutex.Unlock()
		// Avoid finishing the lookup too quickly if table is empty. It'd be better to wait
		// for the table to fill in this case, but there is no good mechanism for that
		// yet.
		if len(closest.entries) == 0 {
			it.slowdown()
		}
		it.queries = 1
		it.replyCh <- closest.entries
		return true
	}

	// Ask the closest nodes that we haven't asked yet.
	for i := 0; i < len(it.result.entries) && it.queries < alpha; i++ {
		n := it.result.entries[i]
		if !it.asked[n.ID()] {
			it.asked[n.ID()] = true
			it.queries++
			go it.query(n, it.replyCh)
		}
	}
	// The lookup ends when no more nodes can be asked.
	return it.queries > 0
}

func (it *lookup) slowdown() {
	sleep := time.NewTimer(1 * time.Second)
	defer sleep.Stop()
	select {
	case <-sleep.C:
	case <-it.tab.closeReq:
	}
}

func (it *lookup) query(n *node, reply chan<- []*node) {
	fails := it.tab.db.FindFails(n.ID(), n.IP())
	r, err := it.queryfunc(n)
	if err == errClosed {
		// Avoid recording failures on shutdown.
		reply <- nil
		return
	} else if len(r) == 0 {
		fails++
		it.tab.db.UpdateFindFails(n.ID(), n.IP(), fails)
		it.tab.log.Trace("Findnode failed", "id", n.ID(), "failcount", fails, "err", err)
		if fails >= maxFindnodeFailures {
			it.tab.log.Trace("Too many findnode failures, dropping", "id", n.ID(), "failcount", fails)
			it.tab.delete(n)
		}
	} else if fails > 0 {
		// Reset failure counter because it counts _consecutive_ failures.
		it.tab.db.UpdateFindFails(n.ID(), n.IP(), 0)
	}

	// Grab as many nodes as possible. Some of them might not be alive anymore, but we'll
	// just remove those again during revalidation.
	for _, n := range r {
		it.tab.addSeenNode(n)
	}
	reply <- r
}

// lookupIterator performs lookup operations and iterates over all seen nodes.
// When a lookup finishes, a new one is created through nextLookup.
type lookupIterator struct {
	buffer     []*node
	nextLookup lookupFunc
	ctx        context.Context
	cancel     func()
	lookup     *lookup
}

type lookupFunc func(ctx context.Context) *lookup

func newLookupIterator(ctx context.Context, next lookupFunc) *lookupIterator {
	ctx, cancel := context.WithCancel(ctx)
	return &lookupIterator{ctx: ctx, cancel: cancel, nextLookup: next}
}

// Node returns the current node.
func (it *lookupIterator) Node() *enode.Node {
	if len(it.buffer) == 0 {
		return nil
	}
	return unwrapNode(it.buffer[0])
}

// Next moves to the next node.
func (it *lookupIterator) Next() bool {
	// Consume next node in buffer.
	if len(it.buffer) > 0 {
		it.buffer = it.buffer[1:]
	}
	// Advance the lookup to refill the buffer.
	for len(it.buffer) == 0 {
		if it.ctx.Err() != nil {
			it.lookup = nil
			it.buffer = nil
			return false
		}
		if it.lookup == nil {
			it.lookup = it.nextLookup(it.ctx)
			continue
		}
		if !it.lookup.advance() {
			it.lookup = nil
			continue
		}
		it.buffer = it.lookup.replyBuffer
	}
	return true
}

// Close ends the iterator.
func (it *lookupIterator) Close() {
	it.cancel()
}<|MERGE_RESOLUTION|>--- conflicted
+++ resolved
@@ -20,11 +20,7 @@
 	"context"
 	"time"
 
-<<<<<<< HEAD
-	"github.com/bitdao-io/mantle/l2geth/p2p/enode"
-=======
 	"github.com/mantlenetworkio/mantle/l2geth/p2p/enode"
->>>>>>> 2cb4b09d
 )
 
 // lookup performs a network search for nodes close to the given target. It approaches the
