--- conflicted
+++ resolved
@@ -7,11 +7,7 @@
 	"regexp"
 	"time"
 
-<<<<<<< HEAD
-	"github.com/bitdao-io/mantle/l2geth/metrics"
-=======
 	"github.com/mantlenetworkio/mantle/l2geth/metrics"
->>>>>>> 2cb4b09d
 )
 
 // a regexp for extracting the unit from time.Duration.String
