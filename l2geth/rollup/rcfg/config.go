--- conflicted
+++ resolved
@@ -4,11 +4,7 @@
 	"math/big"
 	"os"
 
-<<<<<<< HEAD
-	"github.com/bitdao-io/mantle/l2geth/common"
-=======
 	"github.com/mantlenetworkio/mantle/l2geth/common"
->>>>>>> 2cb4b09d
 )
 
 // UsingBVM is used to enable or disable functionality necessary for the BVM.
