--- conflicted
+++ resolved
@@ -73,10 +73,7 @@
 	signer                         types.Signer
 	feeThresholdUp                 *big.Float
 	feeThresholdDown               *big.Float
-<<<<<<< HEAD
 	cfg                            Config
-=======
->>>>>>> 1466a378
 	applyLock                      sync.Mutex
 }
 
@@ -845,11 +842,7 @@
 }
 
 // applyTransaction is a higher level API for applying a transaction
-<<<<<<< HEAD
-func (s *SyncService) applyTransaction(tx *types.Transaction, sequencer common.Address) error {
-=======
 func (s *SyncService) applyTransaction(tx *types.Transaction) error {
->>>>>>> 1466a378
 	s.applyLock.Lock()
 	defer s.applyLock.Unlock()
 
@@ -1403,13 +1396,8 @@
 		if err != nil {
 			return fmt.Errorf("Canot get enqueue transaction; %w", err)
 		}
-<<<<<<< HEAD
-		if err := s.applyTransaction(tx, s.cfg.SchedulerAddress); err != nil {
-			return fmt.Errorf("Cannot apply transaction: %w", err)
-=======
 		if err := s.applyTransaction(tx); err != nil {
 			return fmt.Errorf("cannot apply transaction: %w", err)
->>>>>>> 1466a378
 		}
 	}
 	return nil
