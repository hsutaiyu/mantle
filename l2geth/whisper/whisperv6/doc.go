// Copyright 2016 The go-ethereum Authors
// This file is part of the go-ethereum library.
//
// The go-ethereum library is free software: you can redistribute it and/or modify
// it under the terms of the GNU Lesser General Public License as published by
// the Free Software Foundation, either version 3 of the License, or
// (at your option) any later version.
//
// The go-ethereum library is distributed in the hope that it will be useful,
// but WITHOUT ANY WARRANTY; without even the implied warranty of
// MERCHANTABILITY or FITNESS FOR A PARTICULAR PURPOSE. See the
// GNU Lesser General Public License for more details.
//
// You should have received a copy of the GNU Lesser General Public License
// along with the go-ethereum library. If not, see <http://www.gnu.org/licenses/>.

/*
Package whisper implements the Whisper protocol (version 6).

Whisper combines aspects of both DHTs and datagram messaging systems (e.g. UDP).
As such it may be likened and compared to both, not dissimilar to the
matter/energy duality (apologies to physicists for the blatant abuse of a
fundamental and beautiful natural principle).

Whisper is a pure identity-based messaging system. Whisper provides a low-level
(non-application-specific) but easily-accessible API without being based upon
or prejudiced by the low-level hardware attributes and characteristics,
particularly the notion of singular endpoints.
*/

// Contains the Whisper protocol constant definitions

package whisperv6

import (
	"time"

<<<<<<< HEAD
	"github.com/bitdao-io/mantle/l2geth/crypto"
=======
	"github.com/mantlenetworkio/mantle/l2geth/crypto"
>>>>>>> 2cb4b09d
)

// Whisper protocol parameters
const (
	ProtocolVersion    = uint64(6) // Protocol version number
	ProtocolVersionStr = "6.0"     // The same, as a string
	ProtocolName       = "shh"     // Nickname of the protocol in geth

	// whisper protocol message codes, according to EIP-627
	statusCode           = 0   // used by whisper protocol
	messagesCode         = 1   // normal whisper message
	powRequirementCode   = 2   // PoW requirement
	bloomFilterExCode    = 3   // bloom filter exchange
	p2pRequestCode       = 126 // peer-to-peer message, used by Dapp protocol
	p2pMessageCode       = 127 // peer-to-peer message (to be consumed by the peer, but not forwarded any further)
	NumberOfMessageCodes = 128

	SizeMask      = byte(3) // mask used to extract the size of payload size field from the flags
	signatureFlag = byte(4)

	TopicLength     = 4                      // in bytes
	signatureLength = crypto.SignatureLength // in bytes
	aesKeyLength    = 32                     // in bytes
	aesNonceLength  = 12                     // in bytes; for more info please see cipher.gcmStandardNonceSize & aesgcm.NonceSize()
	keyIDSize       = 32                     // in bytes
	BloomFilterSize = 64                     // in bytes
	flagsLength     = 1

	EnvelopeHeaderLength = 20

	MaxMessageSize        = uint32(10 * 1024 * 1024) // maximum accepted size of a message.
	DefaultMaxMessageSize = uint32(1024 * 1024)
	DefaultMinimumPoW     = 0.2

	padSizeLimit      = 256 // just an arbitrary number, could be changed without breaking the protocol
	messageQueueLimit = 1024

	expirationCycle   = time.Second
	transmissionCycle = 300 * time.Millisecond

	DefaultTTL           = 50 // seconds
	DefaultSyncAllowance = 10 // seconds
)

// MailServer represents a mail server, capable of
// archiving the old messages for subsequent delivery
// to the peers. Any implementation must ensure that both
// functions are thread-safe. Also, they must return ASAP.
// DeliverMail should use directMessagesCode for delivery,
// in order to bypass the expiry checks.
type MailServer interface {
	Archive(env *Envelope)
	DeliverMail(whisperPeer *Peer, request *Envelope)
}<|MERGE_RESOLUTION|>--- conflicted
+++ resolved
@@ -35,11 +35,7 @@
 import (
 	"time"
 
-<<<<<<< HEAD
-	"github.com/bitdao-io/mantle/l2geth/crypto"
-=======
 	"github.com/mantlenetworkio/mantle/l2geth/crypto"
->>>>>>> 2cb4b09d
 )
 
 // Whisper protocol parameters
