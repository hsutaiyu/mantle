{
<<<<<<< HEAD
  "name": "@bitdaoio/l2geth",
=======
  "name": "@mantlenetworkio/l2geth",
>>>>>>> 2cb4b09d
  "version": "0.5.23",
  "private": true,
  "devDependencies": {}
}<|MERGE_RESOLUTION|>--- conflicted
+++ resolved
@@ -1,9 +1,5 @@
 {
-<<<<<<< HEAD
-  "name": "@bitdaoio/l2geth",
-=======
   "name": "@mantlenetworkio/l2geth",
->>>>>>> 2cb4b09d
   "version": "0.5.23",
   "private": true,
   "devDependencies": {}
