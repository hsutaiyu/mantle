--- conflicted
+++ resolved
@@ -1,12 +1,7 @@
 {
   "private": true,
-<<<<<<< HEAD
-  "name": "@bitdaoio/replica-healthcheck",
-  "version": "1.0.0",
-=======
   "name": "@mantlenetworkio/replica-healthcheck",
   "version": "0.0.1",
->>>>>>> 2cb4b09d
   "description": "[Mantle] Service for monitoring the health of replica nodes",
   "main": "dist/index",
   "types": "dist/index",
@@ -29,20 +24,12 @@
     "replica",
     "healthcheck"
   ],
-<<<<<<< HEAD
-  "homepage": "https://github.com/bitdao-io/mantle/tree/develop/packages/replica-healthcheck#readme",
-=======
   "homepage": "https://github.com/mantlenetworkio/mantle/tree/develop/packages/replica-healthcheck#readme",
->>>>>>> 2cb4b09d
   "license": "MIT",
   "author": "Mantle PBC",
   "repository": {
     "type": "git",
-<<<<<<< HEAD
-    "url": "https://github.com/bitdao-io/mantle.git"
-=======
     "url": "https://github.com/mantlenetworkio/mantle.git"
->>>>>>> 2cb4b09d
   },
   "dependencies": {
     "@mantlenetworkio/common-ts": "0.0.1",
