--- conflicted
+++ resolved
@@ -1,11 +1,6 @@
 {
-<<<<<<< HEAD
-  "name": "@bitdaoio/hardhat-deploy-config",
-  "version": "1.0.0",
-=======
   "name": "@mantlenetworkio/hardhat-deploy-config",
   "version": "0.0.1",
->>>>>>> 2cb4b09d
   "description": "[Mantle] Hardhat deploy configuration plugin",
   "main": "dist/src/index.js",
   "types": "dist/src/index.d.ts",
@@ -29,20 +24,12 @@
     "config",
     "plugin"
   ],
-<<<<<<< HEAD
-  "homepage": "https://github.com/bitdaoio/mantle/tree/develop/packages/hardhat-deploy-config#readme",
-=======
   "homepage": "https://github.com/mantlenetworkio/mantle/tree/develop/packages/hardhat-deploy-config#readme",
->>>>>>> 2cb4b09d
   "license": "MIT",
   "author": "Mantle PBC",
   "repository": {
     "type": "git",
-<<<<<<< HEAD
-    "url": "https://github.com/bitdaoio/mantle.git"
-=======
     "url": "https://github.com/mantlenetworkio/mantle.git"
->>>>>>> 2cb4b09d
   },
   "devDependencies": {
     "ethers": "^5.6.8",
