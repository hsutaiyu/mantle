--- conflicted
+++ resolved
@@ -1,14 +1,8 @@
 /* Imports: External */
 import { Signer } from 'ethers'
-<<<<<<< HEAD
-import { getChainId, sleep } from '@bitdaoio/core-utils'
-import { BaseServiceV2, validators, Gauge, Counter } from '@bitdaoio/common-ts'
-import { CrossChainMessenger, MessageStatus } from '@bitdaoio/sdk'
-=======
 import { getChainId, sleep } from '@mantlenetworkio/core-utils'
 import { BaseServiceV2, validators, Gauge, Counter } from '@mantlenetworkio/common-ts'
 import { CrossChainMessenger, MessageStatus } from '@mantlenetworkio/sdk'
->>>>>>> 2cb4b09d
 import { Provider } from '@ethersproject/abstract-provider'
 
 type MessageRelayerOptions = {
