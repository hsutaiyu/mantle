{
  "private": true,
<<<<<<< HEAD
  "name": "@bitdaoio/message-relayer",
  "version": "1.0.0",
=======
  "name": "@mantlenetworkio/message-relayer",
  "version": "0.0.1",
>>>>>>> 2cb4b09d
  "description": "[Mantle] Service for automatically relaying L2 to L1 transactions",
  "main": "dist/index",
  "types": "dist/index",
  "files": [
    "dist/*"
  ],
  "scripts": {
    "start": "ts-node ./src/service.ts",
    "test:coverage": "echo 'No tests defined.'",
    "build": "tsc -p ./tsconfig.json",
    "clean": "rimraf  dist/ ./tsconfig.tsbuildinfo",
    "lint": "yarn lint:fix && yarn lint:check",
    "pre-commit": "lint-staged",
    "lint:fix": "yarn lint:check --fix",
    "lint:check": "eslint . --max-warnings=0"
  },
  "keywords": [
    "mantle",
    "ethereum",
    "relayer"
  ],
<<<<<<< HEAD
  "homepage": "https://github.com/bitdao-io/mantle/tree/develop/packages/message-relayer#readme",
=======
  "homepage": "https://github.com/mantlenetworkio/mantle/tree/develop/packages/message-relayer#readme",
>>>>>>> 2cb4b09d
  "license": "MIT",
  "author": "Mantle PBC",
  "repository": {
    "type": "git",
<<<<<<< HEAD
    "url": "https://github.com/bitdao-io/mantle.git"
  },
  "dependencies": {
    "@bitdaoio/common-ts": "1.0.0",
    "@bitdaoio/core-utils": "1.0.3",
    "@bitdaoio/sdk": "1.0.8",
=======
    "url": "https://github.com/mantlenetworkio/mantle.git"
  },
  "dependencies": {
    "@mantlenetworkio/common-ts": "0.0.1",
    "@mantlenetworkio/core-utils": "0.0.1",
    "@mantlenetworkio/sdk": "0.0.2",
>>>>>>> 2cb4b09d
    "ethers": "^5.6.8"
  },
  "devDependencies": {
    "@ethersproject/abstract-provider": "^5.6.1",
    "@nomiclabs/hardhat-ethers": "^2.0.2",
    "@nomiclabs/hardhat-waffle": "^2.0.1",
    "ethereum-waffle": "^3.3.0",
    "hardhat": "^2.9.6",
    "ts-node": "^10.0.0"
  }
}<|MERGE_RESOLUTION|>--- conflicted
+++ resolved
@@ -1,12 +1,7 @@
 {
   "private": true,
-<<<<<<< HEAD
-  "name": "@bitdaoio/message-relayer",
-  "version": "1.0.0",
-=======
   "name": "@mantlenetworkio/message-relayer",
   "version": "0.0.1",
->>>>>>> 2cb4b09d
   "description": "[Mantle] Service for automatically relaying L2 to L1 transactions",
   "main": "dist/index",
   "types": "dist/index",
@@ -28,30 +23,17 @@
     "ethereum",
     "relayer"
   ],
-<<<<<<< HEAD
-  "homepage": "https://github.com/bitdao-io/mantle/tree/develop/packages/message-relayer#readme",
-=======
   "homepage": "https://github.com/mantlenetworkio/mantle/tree/develop/packages/message-relayer#readme",
->>>>>>> 2cb4b09d
   "license": "MIT",
   "author": "Mantle PBC",
   "repository": {
     "type": "git",
-<<<<<<< HEAD
-    "url": "https://github.com/bitdao-io/mantle.git"
-  },
-  "dependencies": {
-    "@bitdaoio/common-ts": "1.0.0",
-    "@bitdaoio/core-utils": "1.0.3",
-    "@bitdaoio/sdk": "1.0.8",
-=======
     "url": "https://github.com/mantlenetworkio/mantle.git"
   },
   "dependencies": {
     "@mantlenetworkio/common-ts": "0.0.1",
     "@mantlenetworkio/core-utils": "0.0.1",
     "@mantlenetworkio/sdk": "0.0.2",
->>>>>>> 2cb4b09d
     "ethers": "^5.6.8"
   },
   "devDependencies": {
