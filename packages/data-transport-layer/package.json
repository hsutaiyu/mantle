--- conflicted
+++ resolved
@@ -1,12 +1,7 @@
 {
   "private": true,
-<<<<<<< HEAD
-  "name": "@bitdaoio/data-transport-layer",
-  "version": "1.0.0",
-=======
   "name": "@mantlenetworkio/data-transport-layer",
   "version": "0.0.1",
->>>>>>> 2cb4b09d
   "description": "[Mantle] Service for shuttling data from L1 into L2",
   "main": "dist/index",
   "types": "dist/index",
@@ -33,20 +28,12 @@
     "transport",
     "layer"
   ],
-<<<<<<< HEAD
-  "homepage": "https://github.com/mantleio/mantle/tree/main/packages/data-transport-layer#readme",
-=======
   "homepage": "https://github.com/mantlenetworkio/mantle/tree/main/packages/data-transport-layer#readme",
->>>>>>> 2cb4b09d
   "license": "MIT",
   "author": "Mantle",
   "repository": {
     "type": "git",
-<<<<<<< HEAD
-    "url": "git+https://github.com/mantleio/mantle.git"
-=======
     "url": "git+https://github.com/mantlenetworkio/mantle.git"
->>>>>>> 2cb4b09d
   },
   "dependencies": {
     "@mantlenetworkio/common-ts": "0.0.1",
@@ -82,11 +69,7 @@
     "ts-node": "^10.0.0"
   },
   "bugs": {
-<<<<<<< HEAD
-    "url": "https://github.com/mantleio/mantle/issues"
-=======
     "url": "https://github.com/mantlenetworkio/mantle/issues"
->>>>>>> 2cb4b09d
   },
   "directories": {
     "test": "test"
