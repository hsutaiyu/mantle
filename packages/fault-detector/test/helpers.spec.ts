--- conflicted
+++ resolved
@@ -1,12 +1,7 @@
 import hre from 'hardhat'
 import { Contract } from 'ethers'
-<<<<<<< HEAD
-import { toRpcHexString } from '@bitdaoio/core-utils'
-import { getContractFactory, getContractInterface } from '@bitdaoio/contracts'
-=======
 import { toRpcHexString } from '@mantlenetworkio/core-utils'
 import { getContractFactory, getContractInterface } from '@mantlenetworkio/contracts'
->>>>>>> 2cb4b09d
 import { SignerWithAddress } from '@nomiclabs/hardhat-ethers/signers'
 import { smock, FakeContract } from '@defi-wonderland/smock'
 
