--- conflicted
+++ resolved
@@ -16,11 +16,7 @@
     accounts: { BVM_Sequencer: 'BVM_Sequencer', BVM_Proposer: 'BVM_Proposer' },
     configs: {
       L1_BIT_ADDRESS: 'L1_BitAddress',
-<<<<<<< HEAD
-      Local_Bit_Token: 'LocalBitToken',
-=======
       Local_Bit_Token: 'TestBitToken',
->>>>>>> 2cb4b09d
     },
   },
   unmanaged: {
