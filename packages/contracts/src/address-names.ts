/**
 * This object defines the correct names to be used in the Address Manager and deployment artifacts.
 */
export const names = {
  managed: {
    contracts: {
      ChainStorageContainer_CTC_batches: 'ChainStorageContainer-CTC-batches',
      ChainStorageContainer_SCC_batches: 'ChainStorageContainer-SCC-batches',
      CanonicalTransactionChain: 'CanonicalTransactionChain',
      StateCommitmentChain: 'StateCommitmentChain',
      BondManager: 'BondManager',
      Sequencer: 'Sequencer',
      BVM_L1CrossDomainMessenger: 'BVM_L1CrossDomainMessenger',
      Proxy__BVM_L1CrossDomainMessenger: 'Proxy__BVM_L1CrossDomainMessenger',
      TssGroupManager: 'TssGroupManager',
      TssStakingSlashing: 'TssStakingSlashing',
      Proxy__BVM_L1StandardBridge: 'Proxy__BVM_L1StandardBridge',
<<<<<<< HEAD
      Proxy__Sequencer: 'Proxy__Sequencer',
=======
      Proxy__TSS_GroupManager: 'Proxy__TSS_GroupManager',
      Proxy__TSS_StakingSlashing: 'Proxy__TSS_StakingSlashing',
    },
    da: {
      BVM_EigenDataLayrChain: 'BVM_EigenDataLayrChain',
      Proxy__BVM_EigenDataLayrChain: 'Proxy__BVM_EigenDataLayrChain',
>>>>>>> 8e192da4
    },
    accounts: { BVM_Sequencer: 'BVM_Sequencer', BVM_Proposer: 'BVM_Proposer' },
    configs: {
      L1_BIT_ADDRESS: 'L1_BitAddress',
      Local_Bit_Token: 'TestBitToken',
    },
  },
  unmanaged: {
    AddressDictator: 'AddressDictator',
    ChugSplashDictator: 'ChugSplashDictator',
    Lib_AddressManager: 'Lib_AddressManager',
  },
}<|MERGE_RESOLUTION|>--- conflicted
+++ resolved
@@ -15,16 +15,13 @@
       TssGroupManager: 'TssGroupManager',
       TssStakingSlashing: 'TssStakingSlashing',
       Proxy__BVM_L1StandardBridge: 'Proxy__BVM_L1StandardBridge',
-<<<<<<< HEAD
       Proxy__Sequencer: 'Proxy__Sequencer',
-=======
       Proxy__TSS_GroupManager: 'Proxy__TSS_GroupManager',
       Proxy__TSS_StakingSlashing: 'Proxy__TSS_StakingSlashing',
     },
     da: {
       BVM_EigenDataLayrChain: 'BVM_EigenDataLayrChain',
       Proxy__BVM_EigenDataLayrChain: 'Proxy__BVM_EigenDataLayrChain',
->>>>>>> 8e192da4
     },
     accounts: { BVM_Sequencer: 'BVM_Sequencer', BVM_Proposer: 'BVM_Proposer' },
     configs: {
