import { ethers } from 'ethers'
import { task } from 'hardhat/config'
import * as types from 'hardhat/internal/core/params/argumentTypes'
<<<<<<< HEAD
import { BatchType, SequencerBatch, calldataCost } from '@bitdaoio/core-utils'
=======
import { BatchType, SequencerBatch, calldataCost } from '@mantlenetworkio/core-utils'
>>>>>>> 2cb4b09d

import { names } from '../src/address-names'
import { getContractFromArtifact } from '../src/deploy-utils'

// Need to export env vars
// CONTRACTS_TARGET_NETWORK
// CONTRACTS_DEPLOYER_KEY
// CONTRACTS_RPC_URL
task('fetch-batches')
  .addOptionalParam(
    'contractsRpcUrl',
    'Ethereum HTTP Endpoint',
    process.env.CONTRACTS_RPC_URL || 'http://127.0.0.1:8545',
    types.string
  )
  .addOptionalParam('start', 'Start block height', 0, types.int)
  .addOptionalParam('end', 'End block height', undefined, types.int)
  .setAction(async (args, hre) => {
    const provider = new ethers.providers.StaticJsonRpcProvider(
      args.contractsRpcUrl
    )

    let CanonicalTransactionChain = await getContractFromArtifact(
      hre,
      names.managed.contracts.CanonicalTransactionChain
    )
    CanonicalTransactionChain = CanonicalTransactionChain.connect(provider)

    const start = args.start
    let end = args.end
    if (!end) {
      end = await provider.getBlockNumber()
    }

    const batches = []

    for (let i = start; i <= end; i += 2001) {
      const tip = Math.min(i + 2000, end)
      console.error(`Querying events ${i}-${tip}`)

      const events = await CanonicalTransactionChain.queryFilter(
        CanonicalTransactionChain.filters.SequencerBatchAppended(),
        i,
        tip
      )

      for (const event of events) {
        const tx = await provider.getTransaction(event.transactionHash)
        const batch = (SequencerBatch as any).fromHex(tx.data)

        // Add extra fields to the resulting json
        // so that the serialization sizes and gas usage can be observed
        const json = batch.toJSON()
        json.sizes = {
          legacy: 0,
          zlib: 0,
        }
        json.gasUsage = {
          legacy: 0,
          zlib: 0,
        }

        // Create a copy of the batch to serialize in
        // the alternative format
        const copy = (SequencerBatch as any).fromHex(tx.data)
        let legacy: Buffer
        let zlib: Buffer
        if (batch.type === BatchType.ZLIB) {
          copy.type = BatchType.LEGACY
          legacy = copy.encode()
          zlib = batch.encode()
        } else {
          copy.type = BatchType.ZLIB
          zlib = copy.encode()
          legacy = batch.encode()
        }

        json.sizes.legacy = legacy.length
        json.sizes.zlib = zlib.length

        json.sizes.compressionRatio = json.sizes.zlib / json.sizes.legacy

        json.gasUsage.legacy = calldataCost(legacy).toNumber()
        json.gasUsage.zlib = calldataCost(zlib).toNumber()
        json.gasUsage.compressionRatio =
          json.gasUsage.zlib / json.gasUsage.legacy

        batches.push(json)
      }
    }

    console.log(JSON.stringify(batches, null, 2))
  })<|MERGE_RESOLUTION|>--- conflicted
+++ resolved
@@ -1,11 +1,7 @@
 import { ethers } from 'ethers'
 import { task } from 'hardhat/config'
 import * as types from 'hardhat/internal/core/params/argumentTypes'
-<<<<<<< HEAD
-import { BatchType, SequencerBatch, calldataCost } from '@bitdaoio/core-utils'
-=======
 import { BatchType, SequencerBatch, calldataCost } from '@mantlenetworkio/core-utils'
->>>>>>> 2cb4b09d
 
 import { names } from '../src/address-names'
 import { getContractFromArtifact } from '../src/deploy-utils'
