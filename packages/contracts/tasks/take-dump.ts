--- conflicted
+++ resolved
@@ -101,7 +101,7 @@
       symbol: 'WETH',
       decimals: 18,
     },
-<<<<<<< HEAD
+
     L2ERC721Bridge: {
       MESSENGER: predeploys.L2CrossDomainMessenger,
       OTHER_BRIDGE: (await getContractFromArtifact(hre, 'L1ERC721BridgeProxy'))
@@ -111,14 +111,14 @@
       BRIDGE: (await getContractFromArtifact(hre, 'L1ERC721BridgeProxy'))
         .address,
       REMOTE_CHAIN_ID: 31337,
-=======
+    },
     TssRewardContract: {
       deadAddress: '0xdeaddeaddeaddeaddeaddeaddeaddeaddeaddead',
       _owner: hre.deployConfig.bvmTssRewardContractOwner,
       sendAmountPerYear: 1000000,
       bvmGasPriceOracleAddress: '0x420000000000000000000000000000000000000F',
       l2Message: predeploys.L2CrossDomainMessenger,
->>>>>>> c5897ccf
+
     },
   }
 
