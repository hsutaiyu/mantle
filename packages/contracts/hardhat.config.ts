import { HardhatUserConfig } from 'hardhat/types'
import 'solidity-coverage'
import * as dotenv from 'dotenv'
import { ethers } from 'ethers'

// Hardhat plugins
import '@mantlenetworkio/hardhat-deploy-config'
import '@nomiclabs/hardhat-ethers'
import '@nomiclabs/hardhat-waffle'
import '@nomiclabs/hardhat-etherscan'
import '@primitivefi/hardhat-dodoc'
import '@typechain/hardhat'
import 'hardhat-deploy'
import 'hardhat-gas-reporter'
import 'hardhat-output-validator'

// Hardhat tasks
import './tasks'

// Load environment variables from .env
dotenv.config()

const enableGasReport = !!process.env.ENABLE_GAS_REPORT
const privateKey = process.env.PRIVATE_KEY || '0x' + '11'.repeat(32) // this is to avoid hardhat error
const deploy = process.env.DEPLOY_DIRECTORY || 'deploy'

const config: HardhatUserConfig = {
  networks: {
    hardhat: {
      live: false,
      saveDeployments: false,
      tags: ['local'],
    },
<<<<<<< HEAD
=======
    local: {
      chainId: 31337,
      url: 'http://127.0.0.1:9545',
      accounts: [privateKey],
    },
>>>>>>> 2cb4b09d
    mantle: {
      url: 'http://127.0.0.1:8545',
      saveDeployments: false,
    },
    'mantle-kovan': {
      chainId: 69,
      url: 'https://kovan.mantle.io',
      deploy,
      accounts: [privateKey],
    },
    'mantle-mainnet': {
      chainId: 10,
      url: 'https://mainnet.mantle.io',
      deploy,
      accounts: [privateKey],
    },
    'mainnet-trial': {
      chainId: 42069,
      url: 'http://127.0.0.1:8545',
      accounts: [privateKey],
    },
    goerlibn: {
      chainId: 5,
      url: 'https://eth-goerli.g.alchemy.com/v2/821_LFssCCQnEG3mHnP7tSrc87IQKsUp',
      deploy,
      accounts: [
<<<<<<< HEAD
        '6395a7c842a08515961888d21d72f409b61fbce96af1e520384e375f301a8297',
=======
        'e4bf8c09fc7bb5c3eb932260b9fcf0f2a3fecb61512b0e979afb4ce1187bfe70',
>>>>>>> 2cb4b09d
      ],
    },
    'goerli-qa': {
      chainId: 5,
<<<<<<< HEAD
      url: 'https://eth-goerli.g.alchemy.com/v2/821_LFssCCQnEG3mHnP7tSrc87IQKsUp',
      deploy,
      accounts: [privateKey],
=======
      url: 'https://goerli.infura.io/v3/d6167662f2104fbc8d5a947e59dbaa28',
      deploy,
      accounts: [
        '04586afc8e720e5dbb06f598b056d835bb02cd9743efd438cda8055c90722f33',
      ],
>>>>>>> 2cb4b09d
    },
    kovan: {
      chainId: 42,
      url: process.env.CONTRACTS_RPC_URL || '',
      deploy,
      accounts: [privateKey],
    },
    mainnet: {
      chainId: 1,
      url: process.env.CONTRACTS_RPC_URL || '',
      deploy,
      accounts: [privateKey],
    },
  },
  mocha: {
    timeout: 50000,
  },
  solidity: {
    compilers: [
      {
        version: '0.8.9',
        settings: {
          optimizer: { enabled: true, runs: 10_000 },
        },
      },
      {
        version: '0.5.17', // Required for WETH9
        settings: {
          optimizer: { enabled: true, runs: 10_000 },
        },
      },
    ],
    settings: {
      metadata: {
        bytecodeHash: 'none',
      },
      outputSelection: {
        '*': {
          '*': ['metadata', 'storageLayout'],
        },
      },
    },
  },
  typechain: {
    outDir: 'dist/types',
    target: 'ethers-v5',
  },
  paths: {
    deploy: './deploy',
    deployments: './deployments',
    deployConfig: './deploy-config',
  },
  namedAccounts: {
    deployer: {
      default: 0,
    },
  },
  gasReporter: {
    enabled: enableGasReport,
    currency: 'USD',
    gasPrice: 100,
    outputFile: process.env.CI ? 'gas-report.txt' : undefined,
  },
  etherscan: {
    apiKey: {
      mainnet: process.env.ETHERSCAN_API_KEY,
      goerli: process.env.ETHERSCAN_API_KEY,
    },
  },
  dodoc: {
    runOnCompile: true,
    exclude: [
      'Helper_GasMeasurer',
      'Helper_SimpleProxy',
      'TestERC20',
      'TestLib_CrossDomainUtils',
      'TestLib_BVMCodec',
      'TestLib_RLPReader',
      'TestLib_RLPWriter',
      'TestLib_AddressAliasHelper',
      'TestLib_MerkleTrie',
      'TestLib_SecureMerkleTrie',
      'TestLib_Buffer',
      'TestLib_Bytes32Utils',
      'TestLib_BytesUtils',
      'TestLib_MerkleTree',
    ],
  },
  outputValidator: {
    runOnCompile: true,
    errorMode: false,
    checks: {
      events: false,
      variables: false,
    },
    exclude: ['contracts/test-helpers', 'contracts/test-libraries'],
  },
  deployConfigSpec: {
    isForkedNetwork: {
      type: 'boolean',
      default: false,
    },
    numDeployConfirmations: {
      type: 'number',
      default: 0,
    },
    gasPrice: {
      type: 'number',
      default: undefined,
    },
    l1BlockTimeSeconds: {
      type: 'number',
    },
    l2BlockGasLimit: {
      type: 'number',
    },
    l2ChainId: {
      type: 'number',
    },
    ctcL2GasDiscountDivisor: {
      type: 'number',
    },
    ctcEnqueueGasCost: {
      type: 'number',
    },
    sccFaultProofWindowSeconds: {
      type: 'number',
    },
    sccSequencerPublishWindowSeconds: {
      type: 'number',
    },
    bvmSequencerAddress: {
      type: 'address',
    },
    bvmProposerAddress: {
      type: 'address',
    },
    bvmBlockSignerAddress: {
      type: 'address',
    },
    bvmFeeWalletAddress: {
      type: 'address',
    },
    bvmAddressManagerOwner: {
      type: 'address',
    },
    bvmGasPriceOracleOwner: {
      type: 'address',
    },
    bvmWhitelistOwner: {
      type: 'address',
      default: ethers.constants.AddressZero,
    },
    gasPriceOracleOverhead: {
      type: 'number',
      default: 2750,
    },
    gasPriceOracleScalar: {
      type: 'number',
      default: 1_500_000,
    },
    gasPriceOracleDecimals: {
      type: 'number',
      default: 6,
    },
    gasPriceOracleL1BaseFee: {
      type: 'number',
      default: 1,
    },
    gasPriceOracleL2GasPrice: {
      type: 'number',
      default: 0,
    },
    hfBerlinBlock: {
      type: 'number',
      default: 0,
    },
  },
}

if (
  process.env.CONTRACTS_TARGET_NETWORK &&
  process.env.CONTRACTS_DEPLOYER_KEY &&
  process.env.CONTRACTS_RPC_URL
) {
  config.networks[process.env.CONTRACTS_TARGET_NETWORK] = {
    accounts: [process.env.CONTRACTS_DEPLOYER_KEY],
    url: process.env.CONTRACTS_RPC_URL,
    live: true,
    saveDeployments: true,
    tags: [process.env.CONTRACTS_TARGET_NETWORK],
  }
}

export default config<|MERGE_RESOLUTION|>--- conflicted
+++ resolved
@@ -31,14 +31,11 @@
       saveDeployments: false,
       tags: ['local'],
     },
-<<<<<<< HEAD
-=======
     local: {
       chainId: 31337,
       url: 'http://127.0.0.1:9545',
       accounts: [privateKey],
     },
->>>>>>> 2cb4b09d
     mantle: {
       url: 'http://127.0.0.1:8545',
       saveDeployments: false,
@@ -65,26 +62,16 @@
       url: 'https://eth-goerli.g.alchemy.com/v2/821_LFssCCQnEG3mHnP7tSrc87IQKsUp',
       deploy,
       accounts: [
-<<<<<<< HEAD
-        '6395a7c842a08515961888d21d72f409b61fbce96af1e520384e375f301a8297',
-=======
         'e4bf8c09fc7bb5c3eb932260b9fcf0f2a3fecb61512b0e979afb4ce1187bfe70',
->>>>>>> 2cb4b09d
       ],
     },
     'goerli-qa': {
       chainId: 5,
-<<<<<<< HEAD
-      url: 'https://eth-goerli.g.alchemy.com/v2/821_LFssCCQnEG3mHnP7tSrc87IQKsUp',
-      deploy,
-      accounts: [privateKey],
-=======
       url: 'https://goerli.infura.io/v3/d6167662f2104fbc8d5a947e59dbaa28',
       deploy,
       accounts: [
         '04586afc8e720e5dbb06f598b056d835bb02cd9743efd438cda8055c90722f33',
       ],
->>>>>>> 2cb4b09d
     },
     kovan: {
       chainId: 42,
