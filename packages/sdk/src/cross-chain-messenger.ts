/* eslint-disable @typescript-eslint/no-unused-vars */
import {
  Provider,
  BlockTag,
  TransactionReceipt,
  TransactionResponse,
  TransactionRequest,
  Log,
} from '@ethersproject/abstract-provider'
import { Signer } from '@ethersproject/abstract-signer'
import { ethers, BigNumber, Overrides, CallOverrides } from 'ethers'
import {
  sleep,
  remove0x,
  toHexString,
  encodeCrossDomainMessageV0,
  hashCrossDomainMessage,
} from '@mantlenetworkio/core-utils'
import { getContractInterface, predeploys } from '@mantlenetworkio/contracts'
import * as rlp from 'rlp'

import {
  CoreCrossChainMessage,
  ICrossChainMessenger,
  OEContracts,
  OEContractsLike,
  MessageLike,
  MessageRequestLike,
  TransactionLike,
  AddressLike,
  NumberLike,
  SignerOrProviderLike,
  CrossChainMessage,
  CrossChainMessageRequest,
  CrossChainMessageProof,
  MessageDirection,
  MessageStatus,
  TokenBridgeMessage,
  MessageReceipt,
  MessageReceiptStatus,
  BridgeAdapterData,
  BridgeAdapters,
  StateRoot,
  StateRootBatch,
  IBridgeAdapter,
} from './interfaces'
import {
  toSignerOrProvider,
  toNumber,
  toTransactionHash,
  DeepPartial,
  getAllOEContracts,
  getBridgeAdapters,
  makeMerkleTreeProof,
  makeStateTrieProof,
  DEPOSIT_CONFIRMATION_BLOCKS,
  CHAIN_BLOCK_TIMES,
} from './utils'

export class CrossChainMessenger implements ICrossChainMessenger {
  public l1SignerOrProvider: Signer | Provider
  public l2SignerOrProvider: Signer | Provider
  public l1ChainId: number
  public l2ChainId: number
  public contracts: OEContracts
  public bridges: BridgeAdapters
  public depositConfirmationBlocks: number
  public l1BlockTimeSeconds: number

  /**
   * Creates a new CrossChainProvider instance.
   *
   * @param opts Options for the provider.
   * @param opts.l1SignerOrProvider Signer or Provider for the L1 chain, or a JSON-RPC url.
   * @param opts.l2SignerOrProvider Signer or Provider for the L2 chain, or a JSON-RPC url.
   * @param opts.l1ChainId Chain ID for the L1 chain.
   * @param opts.l2ChainId Chain ID for the L2 chain.
   * @param opts.depositConfirmationBlocks Optional number of blocks before a deposit is confirmed.
   * @param opts.l1BlockTimeSeconds Optional estimated block time in seconds for the L1 chain.
   * @param opts.contracts Optional contract address overrides.
   * @param opts.bridges Optional bridge address list.
   */
  constructor(opts: {
    l1SignerOrProvider: SignerOrProviderLike
    l2SignerOrProvider: SignerOrProviderLike
    l1ChainId: NumberLike
    l2ChainId: NumberLike
    depositConfirmationBlocks?: NumberLike
    l1BlockTimeSeconds?: NumberLike
    contracts?: DeepPartial<OEContractsLike>
    bridges?: BridgeAdapterData
  }) {
    this.l1SignerOrProvider = toSignerOrProvider(opts.l1SignerOrProvider)
    this.l2SignerOrProvider = toSignerOrProvider(opts.l2SignerOrProvider)

    try {
      this.l1ChainId = toNumber(opts.l1ChainId)
    } catch (err) {
      throw new Error(`L1 chain ID is missing or invalid: ${opts.l1ChainId}`)
    }

    try {
      this.l2ChainId = toNumber(opts.l2ChainId)
    } catch (err) {
      throw new Error(`L2 chain ID is missing or invalid: ${opts.l2ChainId}`)
    }

    this.depositConfirmationBlocks =
      opts?.depositConfirmationBlocks !== undefined
        ? toNumber(opts.depositConfirmationBlocks)
        : DEPOSIT_CONFIRMATION_BLOCKS[this.l2ChainId] || 0

    this.l1BlockTimeSeconds =
      opts?.l1BlockTimeSeconds !== undefined
        ? toNumber(opts.l1BlockTimeSeconds)
        : CHAIN_BLOCK_TIMES[this.l1ChainId] || 1

    this.contracts = getAllOEContracts(this.l2ChainId, {
      l1SignerOrProvider: this.l1SignerOrProvider,
      l2SignerOrProvider: this.l2SignerOrProvider,
      overrides: opts.contracts,
    })

    this.bridges = getBridgeAdapters(this.l2ChainId, this, {
      overrides: opts.bridges,
    })
  }

  get l1Provider(): Provider {
    if (Provider.isProvider(this.l1SignerOrProvider)) {
      return this.l1SignerOrProvider
    } else {
      return this.l1SignerOrProvider.provider
    }
  }

  get l2Provider(): Provider {
    if (Provider.isProvider(this.l2SignerOrProvider)) {
      return this.l2SignerOrProvider
    } else {
      return this.l2SignerOrProvider.provider
    }
  }

  get l1Signer(): Signer {
    if (Provider.isProvider(this.l1SignerOrProvider)) {
      throw new Error(`messenger has no L1 signer`)
    } else {
      return this.l1SignerOrProvider
    }
  }

  get l2Signer(): Signer {
    if (Provider.isProvider(this.l2SignerOrProvider)) {
      throw new Error(`messenger has no L2 signer`)
    } else {
      return this.l2SignerOrProvider
    }
  }

  public async getMessagesByTransaction(
    transaction: TransactionLike,
    opts: {
      direction?: MessageDirection
    } = {}
  ): Promise<CrossChainMessage[]> {
    // Wait for the transaction receipt if the input is waitable.
    await (transaction as TransactionResponse).wait?.()

    // Convert the input to a transaction hash.
    const txHash = toTransactionHash(transaction)

    let receipt: TransactionReceipt
    if (opts.direction !== undefined) {
      // Get the receipt for the requested direction.
      if (opts.direction === MessageDirection.L1_TO_L2) {
        receipt = await this.l1Provider.getTransactionReceipt(txHash)
      } else {
        receipt = await this.l2Provider.getTransactionReceipt(txHash)
      }
    } else {
      // Try both directions, starting with L1 => L2.
      receipt = await this.l1Provider.getTransactionReceipt(txHash)
      if (receipt) {
        opts.direction = MessageDirection.L1_TO_L2
      } else {
        receipt = await this.l2Provider.getTransactionReceipt(txHash)
        opts.direction = MessageDirection.L2_TO_L1
      }
    }

    if (!receipt) {
      throw new Error(`unable to find transaction receipt for ${txHash}`)
    }

    // By this point opts.direction will always be defined.
    const messenger =
      opts.direction === MessageDirection.L1_TO_L2
        ? this.contracts.l1.L1CrossDomainMessenger
        : this.contracts.l2.L2CrossDomainMessenger

    return receipt.logs
      .filter((log) => {
        // Only look at logs emitted by the messenger address
        return log.address === messenger.address
      })
      .filter((log) => {
        // Only look at SentMessage logs specifically
        const parsed = messenger.interface.parseLog(log)
        return parsed.name === 'SentMessage'
      })
      .map((log) => {
        let value = ethers.BigNumber.from(0)
        if (receipt.logs.length > log.logIndex + 1) {
          const next = receipt.logs[log.logIndex + 1]
          if (next.address === messenger.address) {
            const nextParsed = messenger.interface.parseLog(next)
            if (nextParsed.name === 'SentMessageExtension1') {
              value = nextParsed.args.value
            }
          }
        }

        // Convert each SentMessage log into a message object
        const parsed = messenger.interface.parseLog(log)
        return {
          direction: opts.direction,
          target: parsed.args.target,
          sender: parsed.args.sender,
          message: parsed.args.message,
          messageNonce: parsed.args.messageNonce,
          value,
          minGasLimit: parsed.args.gasLimit,
          logIndex: log.logIndex,
          blockNumber: log.blockNumber,
          transactionHash: log.transactionHash,
        }
      })
  }

  // public async getMessagesByAddress(
  //   address: AddressLike,
  //   opts?: {
  //     direction?: MessageDirection
  //     fromBlock?: NumberLike
  //     toBlock?: NumberLike
  //   }
  // ): Promise<CrossChainMessage[]> {
  //   throw new Error(`
  //     The function getMessagesByAddress is currently not enabled because the sender parameter of
  //     the SentMessage event is not indexed within the CrossChainMessenger contracts.
  //     getMessagesByAddress will be enabled by plugging in an Mantle Indexer (coming soon).
  //     See the following issue on GitHub for additional context:
  //   `)
  // }

  public async getBridgeForTokenPair(
    l1Token: AddressLike,
    l2Token: AddressLike
  ): Promise<IBridgeAdapter> {
    const bridges: IBridgeAdapter[] = []
    for (const bridge of Object.values(this.bridges)) {
      if (await bridge.supportsTokenPair(l1Token, l2Token)) {
        bridges.push(bridge)
      }
    }

    if (bridges.length === 0) {
      throw new Error(`no supported bridge for token pair`)
    }

    if (bridges.length > 1) {
      throw new Error(`found more than one bridge for token pair`)
    }

    return bridges[0]
  }

  public async getDepositsByAddress(
    address: AddressLike,
    opts: {
      fromBlock?: BlockTag
      toBlock?: BlockTag
    } = {}
  ): Promise<TokenBridgeMessage[]> {
    return (
      await Promise.all(
        Object.values(this.bridges).map(async (bridge) => {
          return bridge.getDepositsByAddress(address, opts)
        })
      )
    )
      .reduce((acc, val) => {
        return acc.concat(val)
      }, [])
      .sort((a, b) => {
        // Sort descending by block number
        return b.blockNumber - a.blockNumber
      })
  }

  public async getWithdrawalsByAddress(
    address: AddressLike,
    opts: {
      fromBlock?: BlockTag
      toBlock?: BlockTag
    } = {}
  ): Promise<TokenBridgeMessage[]> {
    return (
      await Promise.all(
        Object.values(this.bridges).map(async (bridge) => {
          return bridge.getWithdrawalsByAddress(address, opts)
        })
      )
    )
      .reduce((acc, val) => {
        return acc.concat(val)
      }, [])
      .sort((a, b) => {
        // Sort descending by block number
        return b.blockNumber - a.blockNumber
      })
  }

  public async toCrossChainMessage(
    message: MessageLike
  ): Promise<CrossChainMessage> {
    // TODO: Convert these checks into proper type checks.
    if ((message as CrossChainMessage).message) {
      return message as CrossChainMessage
    } else if (
      (message as TokenBridgeMessage).l1Token &&
      (message as TokenBridgeMessage).l2Token &&
      (message as TokenBridgeMessage).transactionHash
    ) {
      const messages = await this.getMessagesByTransaction(
        (message as TokenBridgeMessage).transactionHash
      )

      // The `messages` object corresponds to a list of SentMessage events that were triggered by
      // the same transaction. We want to find the specific SentMessage event that corresponds to
      // the TokenBridgeMessage (either a ETHDepositInitiated, ERC20DepositInitiated, or
      // WithdrawalInitiated event). We expect the behavior of bridge contracts to be that these
      // TokenBridgeMessage events are triggered and then a SentMessage event is triggered. Our
      // goal here is therefore to find the first SentMessage event that comes after the input
      // event.
      const found = messages
        .sort((a, b) => {
          // Sort all messages in ascending order by log index.
          return a.logIndex - b.logIndex
        })
        .find((m) => {
          return m.logIndex > (message as TokenBridgeMessage).logIndex
        })

      if (!found) {
        throw new Error(`could not find SentMessage event for message`)
      }

      return found
    } else {
      // TODO: Explicit TransactionLike check and throw if not TransactionLike
      const messages = await this.getMessagesByTransaction(
        message as TransactionLike
      )

      // We only want to treat TransactionLike objects as MessageLike if they only emit a single
      // message (very common). It's unintuitive to treat a TransactionLike as a MessageLike if
      // they emit more than one message (which message do you pick?), so we throw an error.
      if (messages.length !== 1) {
        throw new Error(`expected 1 message, got ${messages.length}`)
      }

      return messages[0]
    }
  }

  public async getMessageStatus(message: MessageLike): Promise<MessageStatus> {
    const resolved = await this.toCrossChainMessage(message)
    const receipt = await this.getMessageReceipt(resolved)

    if (resolved.direction === MessageDirection.L1_TO_L2) {
      if (receipt === null) {
        return MessageStatus.UNCONFIRMED_L1_TO_L2_MESSAGE
      } else {
        if (receipt.receiptStatus === MessageReceiptStatus.RELAYED_SUCCEEDED) {
          return MessageStatus.RELAYED
        } else {
          return MessageStatus.FAILED_L1_TO_L2_MESSAGE
        }
      }
    } else {
      if (receipt === null) {
        const stateRoot = await this.getMessageStateRoot(resolved)
        if (stateRoot === null) {
          return MessageStatus.STATE_ROOT_NOT_PUBLISHED
        }
        const bn = stateRoot.batch.blockNumber
        const block = await this.l1Provider.getBlock(bn)
        const timestamp = block.timestamp
        const challengePeriod = await this.getChallengePeriodSeconds()
        const latestBlock = await this.l1Provider.getBlock('latest')

        if (timestamp + challengePeriod > latestBlock.timestamp) {
          return MessageStatus.IN_CHALLENGE_PERIOD
        } else {
          return MessageStatus.READY_FOR_RELAY
        }
      } else {
        if (receipt.receiptStatus === MessageReceiptStatus.RELAYED_SUCCEEDED) {
          return MessageStatus.RELAYED
        } else {
          return MessageStatus.READY_FOR_RELAY
        }
      }
    }
  }

  public async getMessageReceipt(
    message: MessageLike
  ): Promise<MessageReceipt> {
    const resolved = await this.toCrossChainMessage(message)
    const messageHash = hashCrossDomainMessage(
      resolved.messageNonce,
      resolved.sender,
      resolved.target,
      resolved.value,
      resolved.minGasLimit,
      resolved.message
    )

    // Here we want the messenger that will receive the message, not the one that sent it.
    const messenger =
      resolved.direction === MessageDirection.L1_TO_L2
        ? this.contracts.l2.L2CrossDomainMessenger
        : this.contracts.l1.L1CrossDomainMessenger

    const relayedMessageEvents = await messenger.queryFilter(
      messenger.filters.RelayedMessage(messageHash)
    )

    // Great, we found the message. Convert it into a transaction receipt.
    if (relayedMessageEvents.length === 1) {
      return {
        receiptStatus: MessageReceiptStatus.RELAYED_SUCCEEDED,
        transactionReceipt:
          await relayedMessageEvents[0].getTransactionReceipt(),
      }
    } else if (relayedMessageEvents.length > 1) {
      // Should never happen!
      throw new Error(`multiple successful relays for message`)
    }

    // We didn't find a transaction that relayed the message. We now attempt to find
    // FailedRelayedMessage events instead.
    const failedRelayedMessageEvents = await messenger.queryFilter(
      messenger.filters.FailedRelayedMessage(messageHash)
    )

    // A transaction can fail to be relayed multiple times. We'll always return the last
    // transaction that attempted to relay the message.
    // TODO: Is this the best way to handle this?
    if (failedRelayedMessageEvents.length > 0) {
      return {
        receiptStatus: MessageReceiptStatus.RELAYED_FAILED,
        transactionReceipt: await failedRelayedMessageEvents[
          failedRelayedMessageEvents.length - 1
        ].getTransactionReceipt(),
      }
    }

    // TODO: If the user doesn't provide enough gas then there's a chance that FailedRelayedMessage
    // will never be triggered. We should probably fix this at the contract level by requiring a
    // minimum amount of input gas and designing the contracts such that the gas will always be
    // enough to trigger the event. However, for now we need a temporary way to find L1 => L2
    // transactions that fail but don't alert us because they didn't provide enough gas.
    // TODO: Talk with the systems and protocol team about coordinating a hard fork that fixes this
    // on both L1 and L2.

    // Just return null if we didn't find a receipt. Slightly nicer than throwing an error.
    return null
  }

  public async waitForMessageReceipt(
    message: MessageLike,
    opts: {
      confirmations?: number
      pollIntervalMs?: number
      timeoutMs?: number
    } = {}
  ): Promise<MessageReceipt> {
    // Resolving once up-front is slightly more efficient.
    const resolved = await this.toCrossChainMessage(message)

    let totalTimeMs = 0
    while (totalTimeMs < (opts.timeoutMs || Infinity)) {
      const tick = Date.now()
      const receipt = await this.getMessageReceipt(resolved)
      if (receipt !== null) {
        return receipt
      } else {
        await sleep(opts.pollIntervalMs || 4000)
        totalTimeMs += Date.now() - tick
      }
    }

    throw new Error(`timed out waiting for message receipt`)
  }

  public async waitForMessageStatus(
    message: MessageLike,
    status: MessageStatus,
    opts: {
      pollIntervalMs?: number
      timeoutMs?: number
    } = {}
  ): Promise<void> {
    // Resolving once up-front is slightly more efficient.
    const resolved = await this.toCrossChainMessage(message)

    let totalTimeMs = 0
    while (totalTimeMs < (opts.timeoutMs || Infinity)) {
      const tick = Date.now()
      const currentStatus = await this.getMessageStatus(resolved)

      // Handle special cases for L1 to L2 messages.
      if (resolved.direction === MessageDirection.L1_TO_L2) {
        // If we're at the expected status, we're done.
        if (currentStatus === status) {
          return
        }

        if (
          status === MessageStatus.UNCONFIRMED_L1_TO_L2_MESSAGE &&
          currentStatus > status
        ) {
          // Anything other than UNCONFIRMED_L1_TO_L2_MESSAGE implies that the message was at one
          // point "unconfirmed", so we can stop waiting.
          return
        }

        if (
          status === MessageStatus.FAILED_L1_TO_L2_MESSAGE &&
          currentStatus === MessageStatus.RELAYED
        ) {
          throw new Error(
            `incompatible message status, expected FAILED_L1_TO_L2_MESSAGE got RELAYED`
          )
        }

        if (
          status === MessageStatus.RELAYED &&
          currentStatus === MessageStatus.FAILED_L1_TO_L2_MESSAGE
        ) {
          throw new Error(
            `incompatible message status, expected RELAYED got FAILED_L1_TO_L2_MESSAGE`
          )
        }
      }

      // Handle special cases for L2 to L1 messages.
      if (resolved.direction === MessageDirection.L2_TO_L1) {
        if (currentStatus >= status) {
          // For L2 to L1 messages, anything after the expected status implies the previous status,
          // so we can safely return if the current status enum is larger than the expected one.
          return
        }
      }

      await sleep(opts.pollIntervalMs || 4000)
      totalTimeMs += Date.now() - tick
    }

    throw new Error(`timed out waiting for message status change`)
  }

  public async estimateL2MessageGasLimit(
    message: MessageRequestLike,
    opts?: {
      bufferPercent?: number
      from?: string
    }
  ): Promise<BigNumber> {
    let resolved: CrossChainMessage | CrossChainMessageRequest
    let from: string
    if ((message as CrossChainMessage).messageNonce === undefined) {
      resolved = message as CrossChainMessageRequest
      from = opts?.from
    } else {
      resolved = await this.toCrossChainMessage(message as MessageLike)
      from = opts?.from || (resolved as CrossChainMessage).sender
    }

    // L2 message gas estimation is only used for L1 => L2 messages.
    if (resolved.direction === MessageDirection.L2_TO_L1) {
      throw new Error(`cannot estimate gas limit for L2 => L1 message`)
    }

    const estimate = await this.l2Provider.estimateGas({
      from,
      to: resolved.target,
      data: resolved.message,
    })

    // Return the estimate plus a buffer of 20% just in case.
    const bufferPercent = opts?.bufferPercent || 20
    return estimate.mul(100 + bufferPercent).div(100)
  }

  public async estimateMessageWaitTimeSeconds(
    message: MessageLike
  ): Promise<number> {
    const resolved = await this.toCrossChainMessage(message)
    const status = await this.getMessageStatus(resolved)
    if (resolved.direction === MessageDirection.L1_TO_L2) {
      if (
        status === MessageStatus.RELAYED ||
        status === MessageStatus.FAILED_L1_TO_L2_MESSAGE
      ) {
        // Transactions that are relayed or failed are considered completed, so the wait time is 0.
        return 0
      } else {
        // Otherwise we need to estimate the number of blocks left until the transaction will be
        // considered confirmed by the Layer 2 system. Then we multiply this by the estimated
        // average L1 block time.
        const receipt = await this.l1Provider.getTransactionReceipt(
          resolved.transactionHash
        )
        const blocksLeft = Math.max(
          this.depositConfirmationBlocks - receipt.confirmations,
          0
        )
        return blocksLeft * this.l1BlockTimeSeconds
      }
    } else {
      if (
        status === MessageStatus.RELAYED ||
        status === MessageStatus.READY_FOR_RELAY
      ) {
        // Transactions that are relayed or ready for relay are considered complete.
        return 0
      } else if (status === MessageStatus.STATE_ROOT_NOT_PUBLISHED) {
        // If the state root hasn't been published yet, just assume it'll be published relatively
        // quickly and return the challenge period for now. In the future we could use more
        // advanced techniques to figure out average time between transaction execution and
        // state root publication.
        return this.getChallengePeriodSeconds()
      } else if (status === MessageStatus.IN_CHALLENGE_PERIOD) {
        // If the message is still within the challenge period, then we need to estimate exactly
        // the amount of time left until the challenge period expires. The challenge period starts
        // when the state root is published.
        const stateRoot = await this.getMessageStateRoot(resolved)
        const challengePeriod = await this.getChallengePeriodSeconds()
        const targetBlock = await this.l1Provider.getBlock(
          stateRoot.batch.blockNumber
        )
        const latestBlock = await this.l1Provider.getBlock('latest')
        return Math.max(
          challengePeriod - (latestBlock.timestamp - targetBlock.timestamp),
          0
        )
      } else {
        // Should not happen
        throw new Error(`unexpected message status`)
      }
    }
  }

  public async getChallengePeriodSeconds(): Promise<number> {
    const challengePeriod =
      await this.contracts.l1.StateCommitmentChain.FRAUD_PROOF_WINDOW()
    return challengePeriod.toNumber()
  }

  public async getMessageStateRoot(
    message: MessageLike
  ): Promise<StateRoot | null> {
    const resolved = await this.toCrossChainMessage(message)

    // State roots are only a thing for L2 to L1 messages.
    if (resolved.direction === MessageDirection.L1_TO_L2) {
      throw new Error(`cannot get a state root for an L1 to L2 message`)
    }

    // We need the block number of the transaction that triggered the message so we can look up the
    // state root batch that corresponds to that block number.
    const messageTxReceipt = await this.l2Provider.getTransactionReceipt(
      resolved.transactionHash
    )

    // Every block has exactly one transaction in it. Since there's a genesis block, the
    // transaction index will always be one less than the block number.
    const messageTxIndex = messageTxReceipt.blockNumber - 1

    // Pull down the state root batch, we'll try to pick out the specific state root that
    // corresponds to our message.
    const stateRootBatch = await this.getStateRootBatchByTransactionIndex(
      messageTxIndex
    )

    // No state root batch, no state root.
    if (stateRootBatch === null) {
      return null
    }

    // We have a state root batch, now we need to find the specific state root for our transaction.
    // First we need to figure out the index of the state root within the batch we found. This is
    // going to be the original transaction index offset by the total number of previous state
    // roots.
    const indexInBatch =
      messageTxIndex - stateRootBatch.header.prevTotalElements.toNumber()

    // Just a sanity check.
    if (stateRootBatch.stateRoots.length <= indexInBatch) {
      // Should never happen!
      throw new Error(`state root does not exist in batch`)
    }

    return {
      stateRoot: stateRootBatch.stateRoots[indexInBatch],
      stateRootIndexInBatch: indexInBatch,
      batch: stateRootBatch,
    }
  }

  public async getStateBatchAppendedEventByBatchIndex(
    batchIndex: number
  ): Promise<ethers.Event | null> {
    const events = await this.contracts.l1.StateCommitmentChain.queryFilter(
      this.contracts.l1.StateCommitmentChain.filters.StateBatchAppended(
        batchIndex
      )
    )

    if (events.length === 0) {
      return null
    } else if (events.length > 1) {
      // Should never happen!
      throw new Error(`found more than one StateBatchAppended event`)
    } else {
      return events[0]
    }
  }

  public async getStateBatchAppendedEventByTransactionIndex(
    transactionIndex: number
  ): Promise<ethers.Event | null> {
    const isEventHi = (event: ethers.Event, index: number) => {
      const prevTotalElements = event.args._prevTotalElements.toNumber()
      return index < prevTotalElements
    }

    const isEventLo = (event: ethers.Event, index: number) => {
      const prevTotalElements = event.args._prevTotalElements.toNumber()
      const batchSize = event.args._batchSize.toNumber()
      return index >= prevTotalElements + batchSize
    }

    const totalBatches: ethers.BigNumber =
      await this.contracts.l1.StateCommitmentChain.getTotalBatches()
    if (totalBatches.eq(0)) {
      return null
    }

    let lowerBound = 0
    let upperBound = totalBatches.toNumber() - 1
    let batchEvent: ethers.Event | null =
      await this.getStateBatchAppendedEventByBatchIndex(upperBound)

    // Only happens when no batches have been submitted yet.
    if (batchEvent === null) {
      return null
    }

    if (isEventLo(batchEvent, transactionIndex)) {
      // Upper bound is too low, means this transaction doesn't have a corresponding state batch yet.
      return null
    } else if (!isEventHi(batchEvent, transactionIndex)) {
      // Upper bound is not too low and also not too high. This means the upper bound event is the
      // one we're looking for! Return it.
      return batchEvent
    }

    // Binary search to find the right event. The above checks will guarantee that the event does
    // exist and that we'll find it during this search.
    while (lowerBound < upperBound) {
      const middleOfBounds = Math.floor((lowerBound + upperBound) / 2)
      batchEvent = await this.getStateBatchAppendedEventByBatchIndex(
        middleOfBounds
      )

      if (isEventHi(batchEvent, transactionIndex)) {
        upperBound = middleOfBounds
      } else if (isEventLo(batchEvent, transactionIndex)) {
        lowerBound = middleOfBounds
      } else {
        break
      }
    }

    return batchEvent
  }

  public async getStateRootBatchByTransactionIndex(
    transactionIndex: number
  ): Promise<StateRootBatch | null> {
    const stateBatchAppendedEvent =
      await this.getStateBatchAppendedEventByTransactionIndex(transactionIndex)
    if (stateBatchAppendedEvent === null) {
      return null
    }

    const stateBatchTransaction = await stateBatchAppendedEvent.getTransaction()
    const [stateRoots] =
      this.contracts.l1.StateCommitmentChain.interface.decodeFunctionData(
        'appendStateBatch',
        stateBatchTransaction.data
      )

    return {
      blockNumber: stateBatchAppendedEvent.blockNumber,
      stateRoots,
      header: {
        batchIndex: stateBatchAppendedEvent.args._batchIndex,
        batchRoot: stateBatchAppendedEvent.args._batchRoot,
        batchSize: stateBatchAppendedEvent.args._batchSize,
        prevTotalElements: stateBatchAppendedEvent.args._prevTotalElements,
        extraData: stateBatchAppendedEvent.args._extraData,
      },
    }
  }

  public async getMessageProof(
    message: MessageLike
  ): Promise<CrossChainMessageProof> {
    const resolved = await this.toCrossChainMessage(message)
    if (resolved.direction === MessageDirection.L1_TO_L2) {
      throw new Error(`can only generate proofs for L2 to L1 messages`)
    }

    const stateRoot = await this.getMessageStateRoot(resolved)
    if (stateRoot === null) {
      throw new Error(`state root for message not yet published`)
    }

    // We need to calculate the specific storage slot that demonstrates that this message was
    // actually included in the L2 chain. The following calculation is based on the fact that
    // messages are stored in the following mapping on L2:
<<<<<<< HEAD
    // https://github.com/bitdao-io/mantle/blob/c84d3450225306abbb39b4e7d6d82424341df2be/packages/contracts/contracts/L2/predeploys/BVM_L2ToL1MessagePasser.sol#L23
=======
    // https://github.com/mantlenetworkio/mantle/blob/c84d3450225306abbb39b4e7d6d82424341df2be/packages/contracts/contracts/L2/predeploys/BVM_L2ToL1MessagePasser.sol#L23
>>>>>>> 2cb4b09d
    // You can read more about how Solidity storage slots are computed for mappings here:
    // https://docs.soliditylang.org/en/v0.8.4/internals/layout_in_storage.html#mappings-and-dynamic-arrays
    const messageSlot = ethers.utils.keccak256(
      ethers.utils.keccak256(
        encodeCrossDomainMessageV0(
          resolved.target,
          resolved.sender,
          resolved.message,
          resolved.messageNonce
        ) + remove0x(this.contracts.l2.L2CrossDomainMessenger.address)
      ) + '00'.repeat(32)
    )

    const stateTrieProof = await makeStateTrieProof(
      this.l2Provider as ethers.providers.JsonRpcProvider,
      resolved.blockNumber,
      this.contracts.l2.BVM_L2ToL1MessagePasser.address,
      messageSlot
    )

    return {
      stateRoot: stateRoot.stateRoot,
      stateRootBatchHeader: stateRoot.batch.header,
      stateRootProof: {
        index: stateRoot.stateRootIndexInBatch,
        siblings: makeMerkleTreeProof(
          stateRoot.batch.stateRoots,
          stateRoot.stateRootIndexInBatch
        ),
      },
      stateTrieWitness: toHexString(rlp.encode(stateTrieProof.accountProof)),
      storageTrieWitness: toHexString(rlp.encode(stateTrieProof.storageProof)),
    }
  }

  public async sendMessage(
    message: CrossChainMessageRequest,
    opts?: {
      signer?: Signer
      l2GasLimit?: NumberLike
      overrides?: Overrides
    }
  ): Promise<TransactionResponse> {
    const tx = await this.populateTransaction.sendMessage(message, opts)
    if (message.direction === MessageDirection.L1_TO_L2) {
      return (opts?.signer || this.l1Signer).sendTransaction(tx)
    } else {
      return (opts?.signer || this.l2Signer).sendTransaction(tx)
    }
  }

  public async resendMessage(
    message: MessageLike,
    messageGasLimit: NumberLike,
    opts?: {
      signer?: Signer
      overrides?: Overrides
    }
  ): Promise<TransactionResponse> {
    return (opts?.signer || this.l1Signer).sendTransaction(
      await this.populateTransaction.resendMessage(
        message,
        messageGasLimit,
        opts
      )
    )
  }

  public async finalizeMessage(
    message: MessageLike,
    opts?: {
      signer?: Signer
      overrides?: Overrides
    }
  ): Promise<TransactionResponse> {
    return (opts?.signer || this.l1Signer).sendTransaction(
      await this.populateTransaction.finalizeMessage(message, opts)
    )
  }

  public async depositETH(
    amount: NumberLike,
    opts?: {
      recipient?: AddressLike
      signer?: Signer
      l2GasLimit?: NumberLike
      overrides?: Overrides
    }
  ): Promise<TransactionResponse> {
    return (opts?.signer || this.l1Signer).sendTransaction(
      await this.populateTransaction.depositETH(amount, opts)
    )
  }

  public async withdrawETH(
    amount: NumberLike,
    opts?: {
      recipient?: AddressLike
      signer?: Signer
      overrides?: Overrides
    }
  ): Promise<TransactionResponse> {
    return (opts?.signer || this.l2Signer).sendTransaction(
      await this.populateTransaction.withdrawETH(amount, opts)
    )
  }

  public async approval(
    l1Token: AddressLike,
    l2Token: AddressLike,
    opts?: {
      signer?: Signer
    }
  ): Promise<BigNumber> {
    const bridge = await this.getBridgeForTokenPair(l1Token, l2Token)
    return bridge.approval(l1Token, l2Token, opts?.signer || this.l1Signer)
  }

  public async approveERC20(
    l1Token: AddressLike,
    l2Token: AddressLike,
    amount: NumberLike,
    opts?: {
      signer?: Signer
      overrides?: Overrides
    }
  ): Promise<TransactionResponse> {
    return (opts?.signer || this.l1Signer).sendTransaction(
      await this.populateTransaction.approveERC20(
        l1Token,
        l2Token,
        amount,
        opts
      )
    )
  }

  public async depositERC20(
    l1Token: AddressLike,
    l2Token: AddressLike,
    amount: NumberLike,
    opts?: {
      recipient?: AddressLike
      signer?: Signer
      l2GasLimit?: NumberLike
      overrides?: Overrides
    }
  ): Promise<TransactionResponse> {
    return (opts?.signer || this.l1Signer).sendTransaction(
      await this.populateTransaction.depositERC20(
        l1Token,
        l2Token,
        amount,
        opts
      )
    )
  }

  public async withdrawERC20(
    l1Token: AddressLike,
    l2Token: AddressLike,
    amount: NumberLike,
    opts?: {
      recipient?: AddressLike
      signer?: Signer
      overrides?: Overrides
    }
  ): Promise<TransactionResponse> {
    return (opts?.signer || this.l2Signer).sendTransaction(
      await this.populateTransaction.withdrawERC20(
        l1Token,
        l2Token,
        amount,
        opts
      )
    )
  }

  populateTransaction = {
    sendMessage: async (
      message: CrossChainMessageRequest,
      opts?: {
        l2GasLimit?: NumberLike
        overrides?: Overrides
      }
    ): Promise<TransactionRequest> => {
      if (message.direction === MessageDirection.L1_TO_L2) {
        return this.contracts.l1.L1CrossDomainMessenger.populateTransaction.sendMessage(
          message.target,
          message.message,
          opts?.l2GasLimit || (await this.estimateL2MessageGasLimit(message)),
          opts?.overrides || {}
        )
      } else {
        return this.contracts.l2.L2CrossDomainMessenger.populateTransaction.sendMessage(
          message.target,
          message.message,
          0, // Gas limit goes unused when sending from L2 to L1
          opts?.overrides || {}
        )
      }
    },

    resendMessage: async (
      message: MessageLike,
      messageGasLimit: NumberLike,
      opts?: {
        overrides?: Overrides
      }
    ): Promise<TransactionRequest> => {
      const resolved = await this.toCrossChainMessage(message)
      if (resolved.direction === MessageDirection.L2_TO_L1) {
        throw new Error(`cannot resend L2 to L1 message`)
      }
      const legacyL1XDM = new ethers.Contract(
        this.contracts.l1.L1CrossDomainMessenger.address,
        getContractInterface('L1CrossDomainMessenger'),
        this.l1SignerOrProvider
      )
      return legacyL1XDM.populateTransaction.replayMessage(
        resolved.target,
        resolved.sender,
        resolved.message,
        resolved.messageNonce,
        resolved.minGasLimit,
        messageGasLimit,
        opts?.overrides || {}
      )
    },

    finalizeMessage: async (
      message: MessageLike,
      opts?: {
        overrides?: Overrides
      }
    ): Promise<TransactionRequest> => {
      const resolved = await this.toCrossChainMessage(message)
      if (resolved.direction === MessageDirection.L1_TO_L2) {
        throw new Error(`cannot finalize L1 to L2 message`)
      }
      const proof = await this.getMessageProof(resolved)
      const legacyL1XDM = new ethers.Contract(
        this.contracts.l1.L1CrossDomainMessenger.address,
        getContractInterface('L1CrossDomainMessenger'),
        this.l1SignerOrProvider
      )
      return legacyL1XDM.populateTransaction.relayMessage(
        resolved.target,
        resolved.sender,
        resolved.message,
        resolved.messageNonce,
        proof,
        opts?.overrides || {}
      )
    },

    depositETH: async (
      amount: NumberLike,
      opts?: {
        recipient?: AddressLike
        l2GasLimit?: NumberLike
        overrides?: Overrides
      }
    ): Promise<TransactionRequest> => {
      return this.bridges.ETH.populateTransaction.deposit(
        ethers.constants.AddressZero,
        predeploys.BVM_ETH,
        amount,
        opts
      )
    },

    withdrawETH: async (
      amount: NumberLike,
      opts?: {
        recipient?: AddressLike
        overrides?: Overrides
      }
    ): Promise<TransactionRequest> => {
      return this.bridges.ETH.populateTransaction.withdraw(
        ethers.constants.AddressZero,
        predeploys.BVM_ETH,
        amount,
        opts
      )
    },

    approveERC20: async (
      l1Token: AddressLike,
      l2Token: AddressLike,
      amount: NumberLike,
      opts?: {
        overrides?: Overrides
      }
    ): Promise<TransactionRequest> => {
      const bridge = await this.getBridgeForTokenPair(l1Token, l2Token)
      return bridge.populateTransaction.approve(l1Token, l2Token, amount, opts)
    },

    depositERC20: async (
      l1Token: AddressLike,
      l2Token: AddressLike,
      amount: NumberLike,
      opts?: {
        recipient?: AddressLike
        l2GasLimit?: NumberLike
        overrides?: Overrides
      }
    ): Promise<TransactionRequest> => {
      const bridge = await this.getBridgeForTokenPair(l1Token, l2Token)
      return bridge.populateTransaction.deposit(l1Token, l2Token, amount, opts)
    },

    withdrawERC20: async (
      l1Token: AddressLike,
      l2Token: AddressLike,
      amount: NumberLike,
      opts?: {
        recipient?: AddressLike
        overrides?: Overrides
      }
    ): Promise<TransactionRequest> => {
      const bridge = await this.getBridgeForTokenPair(l1Token, l2Token)
      return bridge.populateTransaction.withdraw(l1Token, l2Token, amount, opts)
    },
  }

  estimateGas = {
    sendMessage: async (
      message: CrossChainMessageRequest,
      opts?: {
        l2GasLimit?: NumberLike
        overrides?: CallOverrides
      }
    ): Promise<BigNumber> => {
      const tx = await this.populateTransaction.sendMessage(message, opts)
      if (message.direction === MessageDirection.L1_TO_L2) {
        return this.l1Provider.estimateGas(tx)
      } else {
        return this.l2Provider.estimateGas(tx)
      }
    },

    resendMessage: async (
      message: MessageLike,
      messageGasLimit: NumberLike,
      opts?: {
        overrides?: CallOverrides
      }
    ): Promise<BigNumber> => {
      return this.l1Provider.estimateGas(
        await this.populateTransaction.resendMessage(
          message,
          messageGasLimit,
          opts
        )
      )
    },

    finalizeMessage: async (
      message: MessageLike,
      opts?: {
        overrides?: CallOverrides
      }
    ): Promise<BigNumber> => {
      return this.l1Provider.estimateGas(
        await this.populateTransaction.finalizeMessage(message, opts)
      )
    },

    depositETH: async (
      amount: NumberLike,
      opts?: {
        recipient?: AddressLike
        l2GasLimit?: NumberLike
        overrides?: CallOverrides
      }
    ): Promise<BigNumber> => {
      return this.l1Provider.estimateGas(
        await this.populateTransaction.depositETH(amount, opts)
      )
    },

    withdrawETH: async (
      amount: NumberLike,
      opts?: {
        recipient?: AddressLike
        overrides?: CallOverrides
      }
    ): Promise<BigNumber> => {
      return this.l2Provider.estimateGas(
        await this.populateTransaction.withdrawETH(amount, opts)
      )
    },

    approveERC20: async (
      l1Token: AddressLike,
      l2Token: AddressLike,
      amount: NumberLike,
      opts?: {
        overrides?: CallOverrides
      }
    ): Promise<BigNumber> => {
      return this.l1Provider.estimateGas(
        await this.populateTransaction.approveERC20(
          l1Token,
          l2Token,
          amount,
          opts
        )
      )
    },

    depositERC20: async (
      l1Token: AddressLike,
      l2Token: AddressLike,
      amount: NumberLike,
      opts?: {
        recipient?: AddressLike
        l2GasLimit?: NumberLike
        overrides?: CallOverrides
      }
    ): Promise<BigNumber> => {
      return this.l1Provider.estimateGas(
        await this.populateTransaction.depositERC20(
          l1Token,
          l2Token,
          amount,
          opts
        )
      )
    },

    withdrawERC20: async (
      l1Token: AddressLike,
      l2Token: AddressLike,
      amount: NumberLike,
      opts?: {
        recipient?: AddressLike
        overrides?: CallOverrides
      }
    ): Promise<BigNumber> => {
      return this.l2Provider.estimateGas(
        await this.populateTransaction.withdrawERC20(
          l1Token,
          l2Token,
          amount,
          opts
        )
      )
    },
  }
}<|MERGE_RESOLUTION|>--- conflicted
+++ resolved
@@ -846,11 +846,7 @@
     // We need to calculate the specific storage slot that demonstrates that this message was
     // actually included in the L2 chain. The following calculation is based on the fact that
     // messages are stored in the following mapping on L2:
-<<<<<<< HEAD
-    // https://github.com/bitdao-io/mantle/blob/c84d3450225306abbb39b4e7d6d82424341df2be/packages/contracts/contracts/L2/predeploys/BVM_L2ToL1MessagePasser.sol#L23
-=======
     // https://github.com/mantlenetworkio/mantle/blob/c84d3450225306abbb39b4e7d6d82424341df2be/packages/contracts/contracts/L2/predeploys/BVM_L2ToL1MessagePasser.sol#L23
->>>>>>> 2cb4b09d
     // You can read more about how Solidity storage slots are computed for mappings here:
     // https://docs.soliditylang.org/en/v0.8.4/internals/layout_in_storage.html#mappings-and-dynamic-arrays
     const messageSlot = ethers.utils.keccak256(
