import { getContractInterface, predeploys } from '@mantlenetworkio/contracts'
import { ethers, Contract } from 'ethers'

import { toAddress } from './coercion'
import { DeepPartial } from './type-utils'
import {
  OEContracts,
  OEL1Contracts,
  OEL2Contracts,
  OEContractsLike,
  OEL2ContractsLike,
  AddressLike,
  BridgeAdapters,
  BridgeAdapterData,
  ICrossChainMessenger,
  L2ChainID,
} from '../interfaces'
import {
  StandardBridgeAdapter,
  ETHBridgeAdapter,
  ERC20BridgeAdapter,
} from '../adapters'

/**
 * Full list of default L2 contract addresses.
 */
export const DEFAULT_L2_CONTRACT_ADDRESSES: OEL2ContractsLike = {
  L2CrossDomainMessenger: predeploys.L2CrossDomainMessenger,
  L2StandardBridge: predeploys.L2StandardBridge,
  BVM_L1BlockNumber: predeploys.BVM_L1BlockNumber,
  BVM_L2ToL1MessagePasser: predeploys.BVM_L2ToL1MessagePasser,
  BVM_DeployerWhitelist: predeploys.BVM_DeployerWhitelist,
  BVM_ETH: predeploys.BVM_ETH,
  BVM_BIT: predeploys.BVM_BIT,
  BVM_GasPriceOracle: predeploys.BVM_GasPriceOracle,
  BVM_SequencerFeeVault: predeploys.BVM_SequencerFeeVault,
  WETH: predeploys.WETH9,
}

/**
 * We've changed some contract names in this SDK to be a bit nicer. Here we remap these nicer names
 * back to the original contract names so we can look them up.
 */
const NAME_REMAPPING = {
  AddressManager: 'Lib_AddressManager' as const,
  BVM_L1BlockNumber: 'iBVM_L1BlockNumber' as const,
  WETH: 'WETH9' as const,
}

/**
 * Mapping of L1 chain IDs to the appropriate contract addresses for the OE deployments to the
 * given network. Simplifies the process of getting the correct contract addresses for a given
 * contract name.
 */
export const CONTRACT_ADDRESSES: {
  [ChainID in L2ChainID]: OEContractsLike
} = {
  [L2ChainID.MANTLE]: {
    l1: {
      AddressManager: '0xdE1FCfB0851916CA5101820A69b13a4E276bd81F' as const,
      L1CrossDomainMessenger:
        '0x25ace71c97B33Cc4729CF772ae268934F7ab5fA1' as const,
      L1StandardBridge: '0x99C9fc46f92E8a1c0deC1b1747d010903E884bE1' as const,
      StateCommitmentChain:
        '0xBe5dAb4A2e9cd0F27300dB4aB94BeE3A233AEB19' as const,
      CanonicalTransactionChain:
        '0x5E4e65926BA27467555EB562121fac00D24E9dD2' as const,
      BondManager: '0xcd626E1328b41fCF24737F137BcD4CE0c32bc8d1' as const,
    },
    l2: DEFAULT_L2_CONTRACT_ADDRESSES,
  },
  [L2ChainID.MANTLE_KOVAN]: {
    l1: {
      AddressManager: '0x100Dd3b414Df5BbA2B542864fF94aF8024aFdf3a' as const,
      L1CrossDomainMessenger:
        '0x4361d0F75A0186C05f971c566dC6bEa5957483fD' as const,
      L1StandardBridge: '0x22F24361D548e5FaAfb36d1437839f080363982B' as const,
      StateCommitmentChain:
        '0xD7754711773489F31A0602635f3F167826ce53C5' as const,
      CanonicalTransactionChain:
        '0xf7B88A133202d41Fe5E2Ab22e6309a1A4D50AF74' as const,
      BondManager: '0xc5a603d273E28185c18Ba4d26A0024B2d2F42740' as const,
    },
    l2: DEFAULT_L2_CONTRACT_ADDRESSES,
  },
  [L2ChainID.MANTLE_GOERLI]: {
    l1: {
      AddressManager: '0xfA5b622409E1782597952a4A78c1D34CF32fF5e2' as const,
      L1CrossDomainMessenger:
        '0x5086d1eEF304eb5284A0f6720f79403b4e9bE294' as const,
      L1StandardBridge: '0x636Af16bf2f682dD3109e60102b8E1A089FedAa8' as const,
      StateCommitmentChain:
        '0x9c945aC97Baf48cB784AbBB61399beB71aF7A378' as const,
      CanonicalTransactionChain:
        '0x607F755149cFEB3a14E1Dc3A4E2450Cde7dfb04D' as const,
      BondManager: '0xfC2ab6987C578218f99E85d61Dcf4814A26637Bd' as const,
    },
    l2: DEFAULT_L2_CONTRACT_ADDRESSES,
  },
  [L2ChainID.MANTLE_GOERLIQA]: {
    l1: {
<<<<<<< HEAD
      AddressManager: '0xcBE8BE5C1B8c592cCb85987672B316a2c4e86d96' as const,
      L1CrossDomainMessenger:
        '0xAf61D8ce46603c9AE729A4e2E67D8353e1d95355' as const,
      L1StandardBridge: '0x5Be4513Cd5A90f473321450a1091C8B5dB4F4Bc5' as const,
      StateCommitmentChain:
        '0xED784d2923DB9CeC0AADa4c315278cE53c69036b' as const,
      CanonicalTransactionChain:
        '0xBa59029110487802a43397FAB9d3641CD4b5578A' as const,
      BondManager: '0xBcAB2B019a9186520FA230a81CceB54868018898' as const,
=======
      AddressManager: '0x8E585B78Cb9F65d1d3Fb53987f4349C0C9877Ba2' as const,
      L1CrossDomainMessenger:
        '0x78C1DFf06c89a416eF66EA09BAe02622dD06d543' as const,
      L1StandardBridge: '0xe17F28E4f44cBC3addFd92db6D8aD90D63D7c783' as const,
      StateCommitmentChain:
        '0x768c7bC7F1B8d09784769ED937bC1262628E7F97' as const,
      CanonicalTransactionChain:
        '0x39197256325b4686f63988DF9642Bf549Be5E3fF' as const,
      BondManager: '0x38E7A449bb16eBd760C7f98d063B525EB007999f' as const,
>>>>>>> 2cb4b09d
    },
    l2: DEFAULT_L2_CONTRACT_ADDRESSES,
  },
  [L2ChainID.MANTLE_HARDHAT_LOCAL]: {
    l1: {
      AddressManager: '0x5FbDB2315678afecb367f032d93F642f64180aa3' as const,
      L1CrossDomainMessenger:
        '0x8A791620dd6260079BF849Dc5567aDC3F2FdC318' as const,
      L1StandardBridge: '0x610178dA211FEF7D417bC0e6FeD39F05609AD788' as const,
      StateCommitmentChain:
        '0xDc64a140Aa3E981100a9becA4E685f962f0cF6C9' as const,
      CanonicalTransactionChain:
        '0xCf7Ed3AccA5a467e9e704C703E8D87F634fB0Fc9' as const,
      BondManager: '0x5FC8d32690cc91D4c39d9d3abcBD16989F875707' as const,
    },
    l2: DEFAULT_L2_CONTRACT_ADDRESSES,
  },
  [L2ChainID.MANTLE_HARDHAT_DEVNET]: {
    l1: {
      AddressManager: '0x5FbDB2315678afecb367f032d93F642f64180aa3' as const,
      L1CrossDomainMessenger:
        '0x8A791620dd6260079BF849Dc5567aDC3F2FdC318' as const,
      L1StandardBridge: '0x610178dA211FEF7D417bC0e6FeD39F05609AD788' as const,
      StateCommitmentChain:
        '0xDc64a140Aa3E981100a9becA4E685f962f0cF6C9' as const,
      CanonicalTransactionChain:
        '0xCf7Ed3AccA5a467e9e704C703E8D87F634fB0Fc9' as const,
      BondManager: '0x5FC8d32690cc91D4c39d9d3abcBD16989F875707' as const,
    },
    l2: DEFAULT_L2_CONTRACT_ADDRESSES,
  },
}

/**
 * Mapping of L1 chain IDs to the list of custom bridge addresses for each chain.
 */
export const BRIDGE_ADAPTER_DATA: {
  [ChainID in L2ChainID]?: BridgeAdapterData
} = {
  [L2ChainID.MANTLE]: {
    BitBTC: {
      Adapter: StandardBridgeAdapter,
      l1Bridge: '0xaBA2c5F108F7E820C049D5Af70B16ac266c8f128' as const,
      l2Bridge: '0x158F513096923fF2d3aab2BcF4478536de6725e2' as const,
    },
    DAI: {
      Adapter: ERC20BridgeAdapter,
      l1Bridge: '0x10E6593CDda8c58a1d0f14C5164B376352a55f2F' as const,
      l2Bridge: '0x467194771dAe2967Aef3ECbEDD3Bf9a310C76C65' as const,
    },
  },
  [L2ChainID.MANTLE_KOVAN]: {
    wstETH: {
      Adapter: ERC20BridgeAdapter,
      l1Bridge: '0xa88751C0a08623E11ff38c6B70F2BbEe7865C17c' as const,
      l2Bridge: '0xF9C842dE4381a70eB265d10CF8D43DceFF5bA935' as const,
    },
    BitBTC: {
      Adapter: StandardBridgeAdapter,
      l1Bridge: '0x0b651A42F32069d62d5ECf4f2a7e5Bd3E9438746' as const,
      l2Bridge: '0x0CFb46528a7002a7D8877a5F7a69b9AaF1A9058e' as const,
    },
    USX: {
      Adapter: StandardBridgeAdapter,
      l1Bridge: '0x40E862341b2416345F02c41Ac70df08525150dC7' as const,
      l2Bridge: '0xB4d37826b14Cd3CB7257A2A5094507d701fe715f' as const,
    },
    DAI: {
      Adapter: ERC20BridgeAdapter,
      l1Bridge: '0xb415e822C4983ecD6B1c1596e8a5f976cf6CD9e3' as const,
      l2Bridge: '0x467194771dAe2967Aef3ECbEDD3Bf9a310C76C65' as const,
    },
  },
}

/**
 * Returns an ethers.Contract object for the given name, connected to the appropriate address for
 * the given L2 chain ID. Users can also provide a custom address to connect the contract to
 * instead. If the chain ID is not known then the user MUST provide a custom address or this
 * function will throw an error.
 *
 * @param contractName Name of the contract to connect to.
 * @param l2ChainId Chain ID for the L2 network.
 * @param opts Additional options for connecting to the contract.
 * @param opts.address Custom address to connect to the contract.
 * @param opts.signerOrProvider Signer or provider to connect to the contract.
 * @returns An ethers.Contract object connected to the appropriate address and interface.
 */
export const getOEContract = (
  contractName: keyof OEL1Contracts | keyof OEL2Contracts,
  l2ChainId: number,
  opts: {
    address?: AddressLike
    signerOrProvider?: ethers.Signer | ethers.providers.Provider
  } = {}
): Contract => {
  const addresses = CONTRACT_ADDRESSES[l2ChainId]
  if (addresses === undefined && opts.address === undefined) {
    throw new Error(
      `cannot get contract ${contractName} for unknown L2 chain ID ${l2ChainId}, you must provide an address`
    )
  }

  const name = NAME_REMAPPING[contractName] || contractName
  let iface: ethers.utils.Interface

  // eslint-disable-next-line prefer-const
  iface = getContractInterface(name)

  return new Contract(
    toAddress(
      opts.address || addresses.l1[contractName] || addresses.l2[contractName]
    ),
    iface,
    opts.signerOrProvider
  )
}

/**
 * Automatically connects to all contract addresses, both L1 and L2, for the given L2 chain ID. The
 * user can provide custom contract address overrides for L1 or L2 contracts. If the given chain ID
 * is not known then the user MUST provide custom contract addresses for ALL L1 contracts or this
 * function will throw an error.
 *
 * @param l2ChainId Chain ID for the L2 network.
 * @param opts Additional options for connecting to the contracts.
 * @param opts.l1SignerOrProvider: Signer or provider to connect to the L1 contracts.
 * @param opts.l2SignerOrProvider: Signer or provider to connect to the L2 contracts.
 * @param opts.overrides Custom contract address overrides for L1 or L2 contracts.
 * @returns An object containing ethers.Contract objects connected to the appropriate addresses on
 * both L1 and L2.
 */
export const getAllOEContracts = (
  l2ChainId: number,
  opts: {
    l1SignerOrProvider?: ethers.Signer | ethers.providers.Provider
    l2SignerOrProvider?: ethers.Signer | ethers.providers.Provider
    overrides?: DeepPartial<OEContractsLike>
  } = {}
): OEContracts => {
  const addresses = CONTRACT_ADDRESSES[l2ChainId] || {
    l1: {
      AddressManager: undefined,
      L1CrossDomainMessenger: undefined,
      L1StandardBridge: undefined,
      StateCommitmentChain: undefined,
      CanonicalTransactionChain: undefined,
      BondManager: undefined,
    },
    l2: DEFAULT_L2_CONTRACT_ADDRESSES,
  }

  // Attach all L1 contracts.
  const l1Contracts = {} as OEL1Contracts
  for (const [contractName, contractAddress] of Object.entries(addresses.l1)) {
    l1Contracts[contractName] = getOEContract(
      contractName as keyof OEL1Contracts,
      l2ChainId,
      {
        address: opts.overrides?.l1?.[contractName] || contractAddress,
        signerOrProvider: opts.l1SignerOrProvider,
      }
    )
  }

  // Attach all L2 contracts.
  const l2Contracts = {} as OEL2Contracts
  for (const [contractName, contractAddress] of Object.entries(addresses.l2)) {
    l2Contracts[contractName] = getOEContract(
      contractName as keyof OEL2Contracts,
      l2ChainId,
      {
        address: opts.overrides?.l2?.[contractName] || contractAddress,
        signerOrProvider: opts.l2SignerOrProvider,
      }
    )
  }

  return {
    l1: l1Contracts,
    l2: l2Contracts,
  }
}

/**
 * Gets a series of bridge adapters for the given L2 chain ID.
 *
 * @param l2ChainId Chain ID for the L2 network.
 * @param messenger Cross chain messenger to connect to the bridge adapters
 * @param opts Additional options for connecting to the custom bridges.
 * @param opts.overrides Custom bridge adapters.
 * @returns An object containing all bridge adapters
 */
export const getBridgeAdapters = (
  l2ChainId: number,
  messenger: ICrossChainMessenger,
  opts?: {
    overrides?: BridgeAdapterData
  }
): BridgeAdapters => {
  const adapterData: BridgeAdapterData = {
    ...(CONTRACT_ADDRESSES[l2ChainId]
      ? {
          Standard: {
            Adapter: StandardBridgeAdapter,
            l1Bridge: CONTRACT_ADDRESSES[l2ChainId].l1.L1StandardBridge,
            l2Bridge: predeploys.L2StandardBridge,
          },
          ETH: {
            Adapter: ETHBridgeAdapter,
            l1Bridge: CONTRACT_ADDRESSES[l2ChainId].l1.L1StandardBridge,
            l2Bridge: predeploys.L2StandardBridge,
          },
        }
      : {}),
    ...(BRIDGE_ADAPTER_DATA[l2ChainId] || {}),
    ...(opts?.overrides || {}),
  }

  const adapters: BridgeAdapters = {}
  for (const [bridgeName, bridgeData] of Object.entries(adapterData)) {
    adapters[bridgeName] = new bridgeData.Adapter({
      messenger,
      l1Bridge: bridgeData.l1Bridge,
      l2Bridge: bridgeData.l2Bridge,
    })
  }

  return adapters
}<|MERGE_RESOLUTION|>--- conflicted
+++ resolved
@@ -99,17 +99,6 @@
   },
   [L2ChainID.MANTLE_GOERLIQA]: {
     l1: {
-<<<<<<< HEAD
-      AddressManager: '0xcBE8BE5C1B8c592cCb85987672B316a2c4e86d96' as const,
-      L1CrossDomainMessenger:
-        '0xAf61D8ce46603c9AE729A4e2E67D8353e1d95355' as const,
-      L1StandardBridge: '0x5Be4513Cd5A90f473321450a1091C8B5dB4F4Bc5' as const,
-      StateCommitmentChain:
-        '0xED784d2923DB9CeC0AADa4c315278cE53c69036b' as const,
-      CanonicalTransactionChain:
-        '0xBa59029110487802a43397FAB9d3641CD4b5578A' as const,
-      BondManager: '0xBcAB2B019a9186520FA230a81CceB54868018898' as const,
-=======
       AddressManager: '0x8E585B78Cb9F65d1d3Fb53987f4349C0C9877Ba2' as const,
       L1CrossDomainMessenger:
         '0x78C1DFf06c89a416eF66EA09BAe02622dD06d543' as const,
@@ -119,7 +108,6 @@
       CanonicalTransactionChain:
         '0x39197256325b4686f63988DF9642Bf549Be5E3fF' as const,
       BondManager: '0x38E7A449bb16eBd760C7f98d063B525EB007999f' as const,
->>>>>>> 2cb4b09d
     },
     l2: DEFAULT_L2_CONTRACT_ADDRESSES,
   },
