{
<<<<<<< HEAD
  "name": "@bitdaoio/l2geth-exporter",
=======
  "name": "@mantlenetworkio/l2geth-exporter",
>>>>>>> 2cb4b09d
  "version": "0.0.6",
  "private": true,
  "devDependencies": {}
}<|MERGE_RESOLUTION|>--- conflicted
+++ resolved
@@ -1,9 +1,5 @@
 {
-<<<<<<< HEAD
-  "name": "@bitdaoio/l2geth-exporter",
-=======
   "name": "@mantlenetworkio/l2geth-exporter",
->>>>>>> 2cb4b09d
   "version": "0.0.6",
   "private": true,
   "devDependencies": {}
