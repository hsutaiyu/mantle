{
<<<<<<< HEAD
  "name": "@bitdaoio/proxyd",
=======
  "name": "@mantlenetworkio/proxyd",
>>>>>>> 2cb4b09d
  "version": "3.9.0",
  "private": true,
  "dependencies": {}
}<|MERGE_RESOLUTION|>--- conflicted
+++ resolved
@@ -1,9 +1,5 @@
 {
-<<<<<<< HEAD
-  "name": "@bitdaoio/proxyd",
-=======
   "name": "@mantlenetworkio/proxyd",
->>>>>>> 2cb4b09d
   "version": "3.9.0",
   "private": true,
   "dependencies": {}
