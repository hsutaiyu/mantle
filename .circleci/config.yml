version: 2.1

jobs:
  yarn-monorepo:
    docker:
<<<<<<< HEAD
      - image: bitnetworkio/ci-builder:latest
=======
      - image: mantlenetworkio/ci-builder:latest
>>>>>>> 2cb4b09d
    resource_class: xlarge
    steps:
      - restore_cache:
          keys:
            - v2-cache-source-{{ .Branch }}-{{ .Revision }}
            - v2-cache-source-{{ .Branch }}
      - checkout
      - run:
          name: Check if we should run
          command: |
            shopt -s inherit_errexit
            circleci step halt
      - save_cache:
          key: v2-cache-source-{{ .Branch }}-{{ .Revision }}
          paths:
            - ".git"
      - restore_cache:
          keys:
            - v2-cache-yarn-install-{{ checksum "yarn.lock" }}
            - v2-cache-yarn-install
      - run:
          name: Install dependencies
          command: yarn --frozen-lockfile
      - save_cache:
          key: v2-cache-yarn-install-{{ checksum "yarn.lock" }}
          paths:
            - node_modules
            - packages/common-ts/node_modules
            - packages/contracts/node_modules
            - packages/core-utils/node_modules
            - packages/data-transport-layer/node_modules
            - packages/fault-detector/node_modules
            - packages/message-relayer/node_modules
            - packages/replica-healthcheck/node_modules
            - packages/sdk/node_modules
            - integration-tests/node_modules
      - run:
          name: Build monorepo
          command: yarn build
      - save_cache:
          key: v2-cache-yarn-build-{{ .Revision }}
          paths:
            - "."

  docker-publish:
    environment:
      DOCKER_BUILDKIT: 1
    parameters:
      docker_tags:
        description: Docker image tags as csv
        type: string
      docker_file:
        description: Path to Dockerfile
        type: string
      docker_context:
        description: Docker build context
        type: string
      target:
        description: Docker build target
        type: string
        default: ""
    docker:
      - image: circleci/buildpack-deps:stretch
    steps:
      - checkout
      - setup_remote_docker:
          version: 20.10.12
      - when:
          condition: <<parameters.target>>
          steps:
            - run:
                name: Build with context
                command: |
                  docker build \
                  $(echo -ne "<< parameters.docker_tags >>" | sed "s/,/\n/g" | sed -e 's/^/-t /' | tr '\n' ' ') \
                  -f <<parameters.docker_file>> \
                  --target <<parameters.target>> \
                  <<parameters.docker_context>>
      - unless:
          condition: <<parameters.target>>
          steps:
            - run:
                name: Build
                command: |
                  docker build \
                  $(echo -ne "<< parameters.docker_tags >>" | sed "s/,/\n/g" | sed -e 's/^/-t /' | tr '\n' ' ') \
                  -f <<parameters.docker_file>> \
                  <<parameters.docker_context>>
      - run:
          name: Publish
          command: |
            echo "$DOCKER_PASS" | docker login -u "$DOCKER_USERNAME" --password-stdin
            docker push <<parameters.docker_tags>>

  js-lint-test:
    parameters:
      package_name:
        description: Package name
        type: string
      dependencies:
        description: Regex matching dependent packages
        type: string
        default: this-package-does-not-exist
    docker:
<<<<<<< HEAD
      - image: bitnetworkio/ci-builder:latest
=======
      - image: mantlenetworkio/ci-builder:latest
>>>>>>> 2cb4b09d
    resource_class: large
    steps:
      - restore_cache:
          keys:
            - v2-cache-yarn-build-{{ .Revision }}
      - checkout
      - run:
          name: Check if we should run
          command: |
            shopt -s inherit_errexit
            CHANGED=$(check-changed "(packages/<<parameters.package_name>>|packages/<<parameters.dependencies>>)")
            if [[ "$CHANGED" = "FALSE" ]]; then
              circleci step halt
            fi
      - run:
          name: Install dependencies
          command: make
      - run:
          name: Lint
          command: yarn lint:check
          working_directory: packages/<<parameters.package_name>>
      - run:
          name: Test
          command: yarn install && yarn test:coverage
          working_directory: packages/<<parameters.package_name>>

  depcheck:
    docker:
<<<<<<< HEAD
      - image: bitnetworkio/ci-builder:latest
=======
      - image: mantlenetworkio/ci-builder:latest
>>>>>>> 2cb4b09d
    steps:
      - restore_cache:
          keys:
            - v2-cache-yarn-build-{{ .Revision }}
      - checkout
      - run:
          name: Check if we should run
          command: |
            shopt -s inherit_errexit
            CHANGED=$(check-changed "packages/")
            if [[ "$CHANGED" = "FALSE" ]]; then
              circleci step halt
            fi
      # Note: The below needs to be manually configured whenever we
      # add a new package to CI.
      - run:
          name: Check contracts
          command: npx depcheck
          working_directory: packages/contracts
      - run:
          name: Check core-utils
          command: npx depcheck
          working_directory: packages/core-utils
      - run:
          name: Check data-transport-layer
          command: npx depcheck
          working_directory: packages/data-transport-layer
      - run:
          name: Check sdk
          command: npx depcheck
          working_directory: packages/sdk
      - run:
          name: Check integration-tests
          command: npx depcheck
          working_directory: integration-tests

  go-lint-test-build:
    parameters:
      binary_name:
        description: Binary name to build
        type: string
      working_directory:
        description: Working directory
        type: string
      build:
        description: Whether or not to build the binary
        type: boolean
        default: true
      dependencies:
        description: Regex matching dependent packages
        type: string
        default: this-package-does-not-exist
    docker:
<<<<<<< HEAD
      - image: bitnetworkio/ci-builder:latest
=======
      - image: mantlenetworkio/ci-builder:latest
>>>>>>> 2cb4b09d
      - image: cimg/postgres:14.1
    steps:
      - checkout
      - run:
          name: Check if we should run
          command: |
            shopt -s inherit_errexit
            CHANGED=$(check-changed "(<<parameters.working_directory>>|<<parameters.dependencies>>)")
            echo $CHANGED
            if [[ "$CHANGED" = "FALSE" ]]; then
              circleci step halt
            fi
      - run:
          name: Lint
          command: golangci-lint run -E goimports,sqlclosecheck,bodyclose,asciicheck,misspell ./...
          working_directory: <<parameters.working_directory>>
      - store_test_results:
          path: /test-results
      - run:
          name: Test
          command: |
            mkdir -p /test-results
            gotestsum --junitfile /test-results/tests.xml
          working_directory: <<parameters.working_directory>>
      - when:
          condition:
            equal: [ true, <<parameters.build>> ]
          steps:
            - run:
                name: Build
                command: make <<parameters.binary_name>>
                working_directory: <<parameters.working_directory>>

  geth-tests:
    docker:
<<<<<<< HEAD
      - image: bitnetworkio/ci-builder:latest
=======
      - image: mantlenetworkio/ci-builder:latest
>>>>>>> 2cb4b09d
    steps:
      - checkout
      - run:
          name: Check if we should run
          command: |
            shopt -s inherit_errexit
            CHANGED=$(check-changed "l2geth")
            if [[ "$CHANGED" = "FALSE" ]]; then
              circleci step halt
            fi
      - run:
          name: Test
          command: make test
          working_directory: l2geth

  integration-tests:
    machine:
      image: ubuntu-2004:202201-01
      docker_layer_caching: true
    environment:
      DOCKER_BUILDKIT: 1
    parallelism: 3
    steps:
      - checkout
      - run:
          name: Check if we should run
          command: |
            shopt -s inherit_errexit
            CHANGED=$(bash ./ops/docker/ci-builder/check-changed.sh "(l2geth|common-ts|contracts|core-utils|message-relayer|data-transport-layer|replica-healthcheck|sdk|batch-submitter|gas-oracle|bss-core|integration-tests)/")
            if [[ "$CHANGED" = "FALSE" ]]; then
              circleci step halt
            fi
      - run:
          name: Bring up the stack
          command: |
            docker-compose build --progress=plain
            docker-compose up -d --scale replica_healthcheck=1
          working_directory: ops
      - run:
          name: Wait for sequencer
          command: bash scripts/wait-for-sequencer.sh
          working_directory: ops
      - run:
          name: Run integration tests
          command: |
            circleci tests glob "../integration-tests/test/*.spec.ts" | circleci tests split | tee splits.txt
            docker-compose run integration_tests $(cat splits.txt)
          working_directory: ops
      - run:
          command: echo "Done."

  semgrep-scan:
    parameters:
      diff_branch:
        type: string
        default: develop
    environment:
      TEMPORARY_BASELINE_REF: << parameters.diff_branch >>
      SEMGREP_REPO_URL: << pipeline.project.git_url >>
      SEMGREP_BRANCH: << pipeline.git.branch >>
      SEMGREP_COMMIT: << pipeline.git.revision >>

      # Change job timeout (default is 1800 seconds; set to 0 to disable)
      SEMGREP_TIMEOUT: 3000

    docker:
      - image: returntocorp/semgrep
    resource_class: xlarge
    steps:
      - checkout
      - unless:
          condition:
            equal: [ "develop", << pipeline.git.branch >> ]
          steps:
            - run:
                # Scan changed files in PRs, block on new issues only (existing issues ignored)
                # Do a full scan when scanning develop, otherwise do an incremental scan.
                name: "Conditionally set BASELINE env var"
                command: |
                  echo 'export SEMGREP_BASELINE_REF=${TEMPORARY_BASELINE_REF}' >> $BASH_ENV
      - run:
          name: "Set environment variables" # for PR comments and in-app hyperlinks to findings
          command: |
            echo 'export SEMGREP_PR_ID=${CIRCLE_PULL_REQUEST##*/}' >> $BASH_ENV
            echo 'export SEMGREP_JOB_URL=$CIRCLE_BUILD_URL' >> $BASH_ENV
            echo 'export SEMGREP_REPO_NAME=$CIRCLE_PROJECT_USERNAME/$CIRCLE_PROJECT_REPONAME' >> $BASH_ENV
      - run:
          name: "Semgrep scan"
          command: semgrep ci

  go-mod-tidy:
    docker:
<<<<<<< HEAD
      - image: bitnetworkio/ci-builder:latest
=======
      - image: mantlenetworkio/ci-builder:latest
>>>>>>> 2cb4b09d
    steps:
      - checkout
      - run:
          name: "Go mod tidy"
          command: make mod-tidy && git diff --exit-code


workflows:
  main:
    jobs:
      - yarn-monorepo
      - js-lint-test:
          name: common-ts-tests
          package_name: common-ts
          requires:
            - yarn-monorepo
      - js-lint-test:
          name: contracts-tests
          package_name: contracts
          dependencies: hardhat-deploy-config
          requires:
            - yarn-monorepo
      - js-lint-test:
          name: core-utils-tests
          package_name: core-utils
          requires:
            - yarn-monorepo
      - js-lint-test:
          name: dtl-tests
          package_name: data-transport-layer
          dependencies: "(common-ts|contracts|core-utils)"
          requires:
            - yarn-monorepo
      - js-lint-test:
          name: fault-detector-tests
          package_name: fault-detector
          dependencies: "(common-ts|contracts|core-utils|sdk)"
          requires:
            - yarn-monorepo
      - js-lint-test:
          name: message-relayer-tests
          package_name: message-relayer
          dependencies: "(common-ts|core-utils|sdk)"
          requires:
            - yarn-monorepo
      - js-lint-test:
          name: replica-healthcheck-tests
          package_name: replica-healthcheck
          dependencies: "(common-ts|core-utils)"
          requires:
            - yarn-monorepo
      - js-lint-test:
          name: sdk-tests
          package_name: sdk
          dependencies: "(contracts|core-utils)"
          requires:
            - yarn-monorepo
      - depcheck:
          requires:
            - yarn-monorepo
      - go-lint-test-build:
          name: batch-submitter-tests
          binary_name: batch-submitter
          working_directory: batch-submitter
          dependencies: bss-core
      - go-lint-test-build:
          name: proxyd-tests
          binary_name: proxyd
          working_directory: proxyd
      - go-lint-test-build:
          name: gas-oracle-tests
          binary_name: gas-oracle
          working_directory: gas-oracle
      - go-lint-test-build:
          name: bss-core-tests
          binary_name: bss-core
          working_directory: bss-core
          build: false
      - geth-tests
      - integration-tests
      - semgrep-scan
      - go-mod-tidy

  nightly:
    triggers:
      - schedule:
          cron: "0 10 * * *"
          filters:
            branches:
              only:
                - develop
    jobs:
      - yarn-monorepo
      - docker-publish:
          name: l2geth-release
          docker_file: l2geth/Dockerfile
<<<<<<< HEAD
          docker_tags: bitnetworkio/l2geth:nightly
=======
          docker_tags: mantlenetworkio/l2geth:nightly
>>>>>>> 2cb4b09d
          docker_context: .
          context:
            - mantle
      - docker-publish:
          name: gas-oracle-release
          docker_file: gas-oracle/Dockerfile
<<<<<<< HEAD
          docker_tags: bitnetworkio/gas-oracle:nightly
=======
          docker_tags: mantlenetworkio/gas-oracle:nightly
>>>>>>> 2cb4b09d
          docker_context: .
          context:
            - mantle
      - docker-publish:
          name: hardhat-node-release
          docker_file: ops/docker/hardhat/Dockerfile
<<<<<<< HEAD
          docker_tags: bitnetworkio/hardhat-node:nightly
=======
          docker_tags: mantlenetworkio/hardhat-node:nightly
>>>>>>> 2cb4b09d
          docker_context: ops/docker/hardhat
          context:
            - mantle
      - docker-publish:
          name: proxyd-release
          docker_file: proxyd/Dockerfile
<<<<<<< HEAD
          docker_tags: bitnetworkio/proxyd:nightly
=======
          docker_tags: mantlenetworkio/proxyd:nightly
>>>>>>> 2cb4b09d
          docker_context: .
          context:
            - mantle
      - docker-publish:
          name: l2geth-exporter-release
          docker_file: l2geth-exporter/Dockerfile
<<<<<<< HEAD
          docker_tags: bitnetworkio/l2geth-exporter:nightly
=======
          docker_tags: mantlenetworkio/l2geth-exporter:nightly
>>>>>>> 2cb4b09d
          docker_context: .
          context:
            - mantle
      - docker-publish:
          name: fault-detector-release
          docker_file: ops/docker/Dockerfile.packages
<<<<<<< HEAD
          docker_tags: bitnetworkio/fault-detector:nightly
=======
          docker_tags: mantlenetworkio/fault-detector:nightly
>>>>>>> 2cb4b09d
          docker_context: .
          target: fault-detector
          context:
            - mantle
      - docker-publish:
          name: message-relayer-release
          docker_file: ops/docker/Dockerfile.packages
<<<<<<< HEAD
          docker_tags: bitnetworkio/message-relayer:nightly
=======
          docker_tags: mantlenetworkio/message-relayer:nightly
>>>>>>> 2cb4b09d
          docker_context: .
          target: message-relayer
          context:
            - mantle
      - docker-publish:
          name: data-transport-layer-release
          docker_file: ops/docker/Dockerfile.packages
<<<<<<< HEAD
          docker_tags: bitnetworkio/data-transport-layer:nightly
=======
          docker_tags: mantlenetworkio/data-transport-layer:nightly
>>>>>>> 2cb4b09d
          docker_context: .
          target: data-transport-layer
          context:
            - mantle
      - docker-publish:
          name: integration-tests-release
          docker_file: ops/docker/Dockerfile.packages
<<<<<<< HEAD
          docker_tags: bitnetworkio/integration-tests:nightly
=======
          docker_tags: mantlenetworkio/integration-tests:nightly
>>>>>>> 2cb4b09d
          docker_context: .
          target: integration-tests
          context:
            - mantle
      - docker-publish:
          name: replica-healthcheck-release
          docker_file: ops/docker/Dockerfile.packages
<<<<<<< HEAD
          docker_tags: bitnetworkio/replica-healthcheck:nightly
=======
          docker_tags: mantlenetworkio/replica-healthcheck:nightly
>>>>>>> 2cb4b09d
          docker_context: .
          target: replica-healthcheck
          context:
            - mantle
      - docker-publish:
          name: batch-submitter-release
          docker_file: batch-submitter/Dockerfile
<<<<<<< HEAD
          docker_tags: bitnetworkio/batch-submitter-service:nightly
=======
          docker_tags: mantlenetworkio/batch-submitter:nightly
>>>>>>> 2cb4b09d
          docker_context: .
          context:
            - mantle<|MERGE_RESOLUTION|>--- conflicted
+++ resolved
@@ -3,11 +3,7 @@
 jobs:
   yarn-monorepo:
     docker:
-<<<<<<< HEAD
-      - image: bitnetworkio/ci-builder:latest
-=======
-      - image: mantlenetworkio/ci-builder:latest
->>>>>>> 2cb4b09d
+      - image: mantlenetworkio/ci-builder:latest
     resource_class: xlarge
     steps:
       - restore_cache:
@@ -112,11 +108,7 @@
         type: string
         default: this-package-does-not-exist
     docker:
-<<<<<<< HEAD
-      - image: bitnetworkio/ci-builder:latest
-=======
-      - image: mantlenetworkio/ci-builder:latest
->>>>>>> 2cb4b09d
+      - image: mantlenetworkio/ci-builder:latest
     resource_class: large
     steps:
       - restore_cache:
@@ -145,11 +137,7 @@
 
   depcheck:
     docker:
-<<<<<<< HEAD
-      - image: bitnetworkio/ci-builder:latest
-=======
-      - image: mantlenetworkio/ci-builder:latest
->>>>>>> 2cb4b09d
+      - image: mantlenetworkio/ci-builder:latest
     steps:
       - restore_cache:
           keys:
@@ -203,11 +191,7 @@
         type: string
         default: this-package-does-not-exist
     docker:
-<<<<<<< HEAD
-      - image: bitnetworkio/ci-builder:latest
-=======
-      - image: mantlenetworkio/ci-builder:latest
->>>>>>> 2cb4b09d
+      - image: mantlenetworkio/ci-builder:latest
       - image: cimg/postgres:14.1
     steps:
       - checkout
@@ -243,11 +227,7 @@
 
   geth-tests:
     docker:
-<<<<<<< HEAD
-      - image: bitnetworkio/ci-builder:latest
-=======
-      - image: mantlenetworkio/ci-builder:latest
->>>>>>> 2cb4b09d
+      - image: mantlenetworkio/ci-builder:latest
     steps:
       - checkout
       - run:
@@ -340,11 +320,7 @@
 
   go-mod-tidy:
     docker:
-<<<<<<< HEAD
-      - image: bitnetworkio/ci-builder:latest
-=======
-      - image: mantlenetworkio/ci-builder:latest
->>>>>>> 2cb4b09d
+      - image: mantlenetworkio/ci-builder:latest
     steps:
       - checkout
       - run:
@@ -441,66 +417,42 @@
       - docker-publish:
           name: l2geth-release
           docker_file: l2geth/Dockerfile
-<<<<<<< HEAD
-          docker_tags: bitnetworkio/l2geth:nightly
-=======
           docker_tags: mantlenetworkio/l2geth:nightly
->>>>>>> 2cb4b09d
           docker_context: .
           context:
             - mantle
       - docker-publish:
           name: gas-oracle-release
           docker_file: gas-oracle/Dockerfile
-<<<<<<< HEAD
-          docker_tags: bitnetworkio/gas-oracle:nightly
-=======
           docker_tags: mantlenetworkio/gas-oracle:nightly
->>>>>>> 2cb4b09d
           docker_context: .
           context:
             - mantle
       - docker-publish:
           name: hardhat-node-release
           docker_file: ops/docker/hardhat/Dockerfile
-<<<<<<< HEAD
-          docker_tags: bitnetworkio/hardhat-node:nightly
-=======
           docker_tags: mantlenetworkio/hardhat-node:nightly
->>>>>>> 2cb4b09d
           docker_context: ops/docker/hardhat
           context:
             - mantle
       - docker-publish:
           name: proxyd-release
           docker_file: proxyd/Dockerfile
-<<<<<<< HEAD
-          docker_tags: bitnetworkio/proxyd:nightly
-=======
           docker_tags: mantlenetworkio/proxyd:nightly
->>>>>>> 2cb4b09d
           docker_context: .
           context:
             - mantle
       - docker-publish:
           name: l2geth-exporter-release
           docker_file: l2geth-exporter/Dockerfile
-<<<<<<< HEAD
-          docker_tags: bitnetworkio/l2geth-exporter:nightly
-=======
           docker_tags: mantlenetworkio/l2geth-exporter:nightly
->>>>>>> 2cb4b09d
           docker_context: .
           context:
             - mantle
       - docker-publish:
           name: fault-detector-release
           docker_file: ops/docker/Dockerfile.packages
-<<<<<<< HEAD
-          docker_tags: bitnetworkio/fault-detector:nightly
-=======
           docker_tags: mantlenetworkio/fault-detector:nightly
->>>>>>> 2cb4b09d
           docker_context: .
           target: fault-detector
           context:
@@ -508,11 +460,7 @@
       - docker-publish:
           name: message-relayer-release
           docker_file: ops/docker/Dockerfile.packages
-<<<<<<< HEAD
-          docker_tags: bitnetworkio/message-relayer:nightly
-=======
           docker_tags: mantlenetworkio/message-relayer:nightly
->>>>>>> 2cb4b09d
           docker_context: .
           target: message-relayer
           context:
@@ -520,11 +468,7 @@
       - docker-publish:
           name: data-transport-layer-release
           docker_file: ops/docker/Dockerfile.packages
-<<<<<<< HEAD
-          docker_tags: bitnetworkio/data-transport-layer:nightly
-=======
           docker_tags: mantlenetworkio/data-transport-layer:nightly
->>>>>>> 2cb4b09d
           docker_context: .
           target: data-transport-layer
           context:
@@ -532,11 +476,7 @@
       - docker-publish:
           name: integration-tests-release
           docker_file: ops/docker/Dockerfile.packages
-<<<<<<< HEAD
-          docker_tags: bitnetworkio/integration-tests:nightly
-=======
           docker_tags: mantlenetworkio/integration-tests:nightly
->>>>>>> 2cb4b09d
           docker_context: .
           target: integration-tests
           context:
@@ -544,11 +484,7 @@
       - docker-publish:
           name: replica-healthcheck-release
           docker_file: ops/docker/Dockerfile.packages
-<<<<<<< HEAD
-          docker_tags: bitnetworkio/replica-healthcheck:nightly
-=======
           docker_tags: mantlenetworkio/replica-healthcheck:nightly
->>>>>>> 2cb4b09d
           docker_context: .
           target: replica-healthcheck
           context:
@@ -556,11 +492,7 @@
       - docker-publish:
           name: batch-submitter-release
           docker_file: batch-submitter/Dockerfile
-<<<<<<< HEAD
-          docker_tags: bitnetworkio/batch-submitter-service:nightly
-=======
           docker_tags: mantlenetworkio/batch-submitter:nightly
->>>>>>> 2cb4b09d
           docker_context: .
           context:
             - mantle