--- conflicted
+++ resolved
@@ -23,11 +23,7 @@
 # Remove the baseline-commit to generate a base reading & show all issues
 #semgrep:
 #	$(eval DEV_REF := $(shell git rev-parse develop))
-<<<<<<< HEAD
-#	SEMGREP_REPO_NAME=bitdao-io/mantle semgrep ci --baseline-commit=$(DEV_REF)
-=======
 #	SEMGREP_REPO_NAME=mantlenetworkio/mantle semgrep ci --baseline-commit=$(DEV_REF)
->>>>>>> 2cb4b09d
 #.PHONY: semgrep
 
 
