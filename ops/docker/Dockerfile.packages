# This Dockerfile builds all the dependencies needed by the monorepo, and should
# be used to build any of the follow-on services
#
# ### BASE: Install deps
<<<<<<< HEAD
FROM bitnetworkio/foundry:latest as foundry
=======
FROM mantlenetworkio/foundry:latest as foundry
>>>>>>> 2cb4b09d
FROM node:16-alpine3.14 as base

RUN apk --no-cache add curl \
    jq \
    python3 \
    ca-certificates \
    git \
    make \
    gcc \
    musl-dev \
    linux-headers \
    bash \
    build-base \
    gcompat

ENV GLIBC_KEY=https://alpine-pkgs.sgerrand.com/sgerrand.rsa.pub
ENV GLIBC_KEY_FILE=/etc/apk/keys/sgerrand.rsa.pub
ENV GLIBC_RELEASE=https://github.com/sgerrand/alpine-pkg-glibc/releases/download/2.35-r0/glibc-2.35-r0.apk

RUN wget -q -O ${GLIBC_KEY_FILE} ${GLIBC_KEY} \
    && wget -O glibc.apk ${GLIBC_RELEASE} \
    && apk add glibc.apk --force

COPY --from=foundry /usr/local/bin/forge /usr/local/bin/forge
COPY --from=foundry /usr/local/bin/cast /usr/local/bin/cast

# copy over the needed configs to run the dep installation
# note: this approach can be a bit unhandy to maintain, but it allows
# us to cache the installation steps
WORKDIR /opt/mantle
COPY *.json yarn.lock ./
COPY packages/sdk/package.json ./packages/sdk/package.json
COPY packages/core-utils/package.json ./packages/core-utils/package.json
COPY packages/common-ts/package.json ./packages/common-ts/package.json
COPY packages/contracts/package.json ./packages/contracts/package.json
COPY packages/data-transport-layer/package.json ./packages/data-transport-layer/package.json
COPY packages/hardhat-deploy-config/package.json ./packages/hardhat-deploy-config/package.json
COPY packages/message-relayer/package.json ./packages/message-relayer/package.json
COPY packages/replica-healthcheck/package.json ./packages/replica-healthcheck/package.json
COPY integration-tests/package.json ./integration-tests/package.json

RUN yarn install --frozen-lockfile && yarn cache clean

COPY ./packages ./packages
COPY ./integration-tests ./integration-tests

# build it!
RUN yarn build


FROM base as deployer
WORKDIR /opt/mantle/packages/contracts
COPY ./ops/scripts/deployer.sh .
CMD ["yarn", "run", "deploy"]

FROM base as data-transport-layer
WORKDIR /opt/mantle/packages/data-transport-layer
COPY ./ops/scripts/dtl.sh .
CMD ["node", "dist/src/services/run.js"]


FROM base as integration-tests
WORKDIR /opt/mantle/integration-tests
COPY ./ops/scripts/integration-tests.sh ./
CMD ["yarn", "test:integration"]


FROM base as message-relayer
WORKDIR /opt/mantle/packages/message-relayer
COPY ./ops/scripts/relayer.sh .
CMD ["npm", "run", "start"]


FROM base as fault-detector
WORKDIR /opt/mantle/packages/fault-detector
COPY ./ops/scripts/detector.sh .
CMD ["npm", "run", "start"]


FROM base as replica-healthcheck
WORKDIR /opt/mantle/packages/replica-healthcheck
ENTRYPOINT ["npm", "run", "start"]
<|MERGE_RESOLUTION|>--- conflicted
+++ resolved
@@ -2,11 +2,7 @@
 # be used to build any of the follow-on services
 #
 # ### BASE: Install deps
-<<<<<<< HEAD
-FROM bitnetworkio/foundry:latest as foundry
-=======
 FROM mantlenetworkio/foundry:latest as foundry
->>>>>>> 2cb4b09d
 FROM node:16-alpine3.14 as base
 
 RUN apk --no-cache add curl \
