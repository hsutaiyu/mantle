--- conflicted
+++ resolved
@@ -1,6 +1,2 @@
-<<<<<<< HEAD
-# @bitdaoio/foundry
-=======
 # @mantlenetworkio/foundry
->>>>>>> 2cb4b09d
 
