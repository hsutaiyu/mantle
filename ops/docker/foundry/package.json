{
<<<<<<< HEAD
  "name": "@bitdaoio/foundry",
=======
  "name": "@mantlenetworkio/foundry",
>>>>>>> 2cb4b09d
  "version": "0.1.2",
  "scripts": {},
  "license": "MIT",
  "dependencies": {}
}<|MERGE_RESOLUTION|>--- conflicted
+++ resolved
@@ -1,9 +1,5 @@
 {
-<<<<<<< HEAD
-  "name": "@bitdaoio/foundry",
-=======
   "name": "@mantlenetworkio/foundry",
->>>>>>> 2cb4b09d
   "version": "0.1.2",
   "scripts": {},
   "license": "MIT",
