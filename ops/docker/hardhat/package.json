{
<<<<<<< HEAD
  "name": "@bitdaoio/hardhat-node",
=======
  "name": "@mantlenetworkio/hardhat-node",
>>>>>>> 2cb4b09d
  "version": "0.2.0",
  "scripts": {
    "start": "hardhat node --network hardhat"
  },
  "license": "MIT",
  "dependencies": {
    "dotenv": "^10.0.0",
    "hardhat": "^2.9.6"
  }
}<|MERGE_RESOLUTION|>--- conflicted
+++ resolved
@@ -1,9 +1,5 @@
 {
-<<<<<<< HEAD
-  "name": "@bitdaoio/hardhat-node",
-=======
   "name": "@mantlenetworkio/hardhat-node",
->>>>>>> 2cb4b09d
   "version": "0.2.0",
   "scripts": {
     "start": "hardhat node --network hardhat"
