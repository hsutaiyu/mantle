version: '3.4'

x-system-addr-env: &system-addr-env
  # private key: a6aecc98b63bafb0de3b29ae9964b14acb4086057808be29f90150214ebd4a0f
  # OK to publish this since it will only ever be used in itests
  SYSTEM_ADDRESS_0_DEPLOYER: '0xa961b0d6dce82db098cf70a42a14add3ee3db2d5'

  # private key: 3b8d2345102cce2443acb240db6e87c8edd4bb3f821b17fab8ea2c9da08ea132
  # OK to publish this since it will only ever be used in itests
  SYSTEM_ADDRESS_1_DEPLOYER: '0xdfc82d475833a50de90c642770f34a9db7deb725'

x-healthcheck: &healthcheck
  test: [ "CMD", "curl", "-sf", "http://localhost:8545" ]
  interval: 5s
  timeout: 5s
  retries: 3
  start_period: 30s

services:
  # this is a helper service used because there's no official hardhat image
  l1_chain:
<<<<<<< HEAD
    image: ethereummantle/hardhat:${DOCKER_TAG_HARDHAT:-latest}
=======
    image: mantlenetworkio/hardhat:${DOCKER_TAG_HARDHAT:-latest}
>>>>>>> 2cb4b09d
    build:
      context: ./docker/hardhat
      dockerfile: Dockerfile
    env_file:
      - ./envs/l1_chain.env
    ports:
      # expose the service to the host for integration testing
      - ${L1CHAIN_HTTP_PORT:-9545}:8545
    volumes:
      - ./data/l1_chain:/root/.ethereum/geth/
    healthcheck:
      <<: *healthcheck
      test: [ "CMD", "wget", "-qO-", "http://localhost:8545" ]

  deployer:
    depends_on:
      - l1_chain
    build:
      context: ..
      dockerfile: ./ops/docker/Dockerfile.packages
      target: deployer
<<<<<<< HEAD
    image: ethereummantle/deployer:${DOCKER_TAG_DEPLOYER:-latest}
=======
    image: mantlenetworkio/deployer:${DOCKER_TAG_DEPLOYER:-latest}
>>>>>>> 2cb4b09d
    entrypoint: ./deployer.sh
    environment:
      # Env vars for the deployment script.
      CONTRACTS_RPC_URL: http://l1_chain:8545
      CONTRACTS_DEPLOYER_KEY: 'ac0974bec39a17e36ba4a6b4d238ff944bacb478cbed5efcae784d7bf4f2ff80'
      CONTRACTS_TARGET_NETWORK: 'local'
    ports:
      # expose the service to the host for getting the contract addrs
      - ${DEPLOYER_PORT:-8080}:8081
    healthcheck:
      <<: *healthcheck
      test: [ "CMD", "curl", "-sf", "http://localhost:8081" ]

  dtl:
    depends_on:
      - l1_chain
      - deployer
    build:
      context: ..
      dockerfile: ./ops/docker/Dockerfile.packages
      target: data-transport-layer
<<<<<<< HEAD
    image: ethereummantle/data-transport-layer:${DOCKER_TAG_DATA_TRANSPORT_LAYER:-latest}
=======
    image: mantlenetworkio/data-transport-layer:${DOCKER_TAG_DATA_TRANSPORT_LAYER:-latest}
>>>>>>> 2cb4b09d
    # override with the dtl script and the env vars required for it
    entrypoint: ./dtl.sh
    env_file:
      - ./envs/dtl.env
    # set the rest of the env vars for the network which do not
    # depend on the docker-compose setup
    environment:
      # used for setting the address manager address
      URL: http://deployer:8081/addresses.json
      # connect to the 2 layers
      DATA_TRANSPORT_LAYER__L1_RPC_ENDPOINT: http://l1_chain:8545
      DATA_TRANSPORT_LAYER__L2_RPC_ENDPOINT: http://l2geth:8545
      DATA_TRANSPORT_LAYER__SYNC_FROM_L2: 'true'
      DATA_TRANSPORT_LAYER__L2_CHAIN_ID: 17
    ports:
      - ${DTL_PORT:-7878}:7878

  l2geth:
    depends_on:
      - l1_chain
      - deployer
      - dtl
    build:
      context: ..
      dockerfile: ./l2geth/Dockerfile
<<<<<<< HEAD
    image: ethereummantle/l2geth:${DOCKER_TAG_L2GETH:-latest}
=======
    image: mantlenetworkio/l2geth:${DOCKER_TAG_L2GETH:-latest}
>>>>>>> 2cb4b09d
    # override with the geth script and the env vars required for it
    entrypoint: sh ./geth.sh
    env_file:
      - ./envs/geth.env
    volumes:
      - ./data/l2geth:/root/.ethereum/geth/
    environment:
      <<: *system-addr-env
      ETH1_HTTP: http://l1_chain:8545
      ROLLUP_TIMESTAMP_REFRESH: 5s
      ROLLUP_STATE_DUMP_PATH: http://deployer:8081/state-dump.latest.json
      # connecting to the DTL
      ROLLUP_CLIENT_HTTP: http://dtl:7878
      ETH1_CTC_DEPLOYMENT_HEIGHT: 8
      RETRIES: 60
      # no need to keep this secret, only used internally to sign blocks
      BLOCK_SIGNER_KEY: '6587ae678cf4fc9a33000cdbf9f35226b71dcc6a4684a31203241f9bcfd55d27'
      BLOCK_SIGNER_ADDRESS: '0x00000398232E2064F896018496b4b44b3D62751F'

      ROLLUP_ENFORCE_FEES: ${ROLLUP_ENFORCE_FEES:-false}
      ROLLUP_FEE_THRESHOLD_DOWN: 0.9
      ROLLUP_FEE_THRESHOLD_UP: 1.1

      GASPRICE: 0
    ports:
      - ${L2GETH_HTTP_PORT:-8545}:8545
      - ${L2GETH_WS_PORT:-8546}:8546
    healthcheck: *healthcheck

  relayer:
    depends_on:
      - l1_chain
      - l2geth
    deploy:
      replicas: 0
    build:
      context: ..
      dockerfile: ./ops/docker/Dockerfile.packages
      target: message-relayer
<<<<<<< HEAD
    image: ethereummantle/message-relayer:${DOCKER_TAG_MESSAGE_RELAYER:-latest}
=======
    image: mantlenetworkio/message-relayer:${DOCKER_TAG_MESSAGE_RELAYER:-latest}
>>>>>>> 2cb4b09d
    entrypoint: ./relayer.sh
    environment:
      MESSAGE_RELAYER__L1_RPC_PROVIDER: http://l1_chain:8545
      MESSAGE_RELAYER__L2_RPC_PROVIDER: http://l2geth:8545
      MESSAGE_RELAYER__L1_WALLET: '0xdbda1821b80551c9d65939329250298aa3472ba22feea921c0cf5d620ea67b97'
      RETRIES: 60

  verifier:
    depends_on:
      - l1_chain
      - deployer
      - dtl
      - l2geth
    # deploy:
    #   replicas: 1
    build:
      context: ..
      dockerfile: ./l2geth/Dockerfile
<<<<<<< HEAD
    image: ethereummantle/l2geth:${DOCKER_TAG_L2GETH:-latest}
=======
    image: mantlenetworkio/l2geth:${DOCKER_TAG_L2GETH:-latest}
>>>>>>> 2cb4b09d
    entrypoint: sh ./geth.sh
    env_file:
      - ./envs/geth.env
    volumes:
      - ./data/verifier:/root/.ethereum/geth/
    environment:
      <<: *system-addr-env
      ETH1_HTTP: http://l1_chain:8545
      SEQUENCER_CLIENT_HTTP: http://l2geth:8545
      ROLLUP_STATE_DUMP_PATH: http://deployer:8081/state-dump.latest.json
      ROLLUP_CLIENT_HTTP: http://dtl:7878
      ROLLUP_BACKEND: 'l1'
      ETH1_CTC_DEPLOYMENT_HEIGHT: 8
      RETRIES: 60
      ROLLUP_VERIFIER_ENABLE: 'true'
    ports:
      - ${VERIFIER_HTTP_PORT:-8547}:8545
      - ${VERIFIER_WS_PORT:-8548}:8546

  replica:
    depends_on:
      - dtl
      - l2geth
    # deploy:
    #   replicas: 1
    build:
      context: ..
      dockerfile: ./l2geth/Dockerfile
<<<<<<< HEAD
    image: ethereummantle/l2geth:${DOCKER_TAG_L2GETH:-latest}
=======
    image: mantlenetworkio/l2geth:${DOCKER_TAG_L2GETH:-latest}
>>>>>>> 2cb4b09d
    entrypoint: sh ./geth.sh
    env_file:
      - ./envs/geth.env
    environment:
      <<: *system-addr-env
      ETH1_HTTP: http://l1_chain:8545
      SEQUENCER_CLIENT_HTTP: http://l2geth:8545
      ROLLUP_STATE_DUMP_PATH: http://deployer:8081/state-dump.latest.json
      ROLLUP_CLIENT_HTTP: http://dtl:7878
      ROLLUP_BACKEND: 'l2'
      ROLLUP_VERIFIER_ENABLE: 'true'
      ETH1_CTC_DEPLOYMENT_HEIGHT: 8
      RETRIES: 60
    ports:
      - ${REPLICA_HTTP_PORT:-8549}:8545
      - ${REPLICA_WS_PORT:-8550}:8546

  replica_healthcheck:
    depends_on:
      - l2geth
      - replica
    deploy:
      replicas: 0
    build:
      context: ..
      dockerfile: ./ops/docker/Dockerfile.packages
      target: replica-healthcheck
<<<<<<< HEAD
    image: ethereummantle/replica-healthcheck:${DOCKER_TAG_REPLICA_HEALTHCHECK:-latest}
=======
    image: mantlenetworkio/replica-healthcheck:${DOCKER_TAG_REPLICA_HEALTHCHECK:-latest}
>>>>>>> 2cb4b09d
    environment:
      HEALTHCHECK__REFERENCE_RPC_PROVIDER: http://l2geth:8545
      HEALTHCHECK__TARGET_RPC_PROVIDER: http://replica:8545
    ports:
      - ${HEALTHCHECK_HTTP_PORT:-7300}:7300

  integration_tests:
    deploy:
      replicas: 0
    build:
      context: ..
      dockerfile: ./ops/docker/Dockerfile.packages
      target: integration-tests
<<<<<<< HEAD
    image: ethereummantle/integration-tests:${DOCKER_TAG_INTEGRATION_TESTS:-latest}
=======
    image: mantlenetworkio/integration-tests:${DOCKER_TAG_INTEGRATION_TESTS:-latest}
>>>>>>> 2cb4b09d
    entrypoint: ./integration-tests.sh
    environment:
      L1_URL: http://l1_chain:8545
      L2_URL: http://l2geth:8545
      HEALTHCHECK_URL: http://replica_healthcheck:7300/metrics
      REPLICA_URL: http://replica:8545
      VERIFIER_URL: http://verifier:8545
      URL: http://deployer:8081/addresses.json
      ENABLE_GAS_REPORT: 1
      NO_NETWORK: 1
      BATCH_SUBMITTER_SEQUENCER_BATCH_TYPE: ${BATCH_SUBMITTER_SEQUENCER_BATCH_TYPE:-zlib}

      RUN_SYSTEM_ADDRESS_TESTS: 'true'

      # must match l2geth environment, see above for why it's safe to publish these
      SYSTEM_ADDRESS_0_DEPLOYER_KEY: 'a6aecc98b63bafb0de3b29ae9964b14acb4086057808be29f90150214ebd4a0f'
      SYSTEM_ADDRESS_1_DEPLOYER_KEY: '3b8d2345102cce2443acb240db6e87c8edd4bb3f821b17fab8ea2c9da08ea132'

  gas_oracle:
    build:
      context: ..
      dockerfile: ./gas-oracle/Dockerfile
<<<<<<< HEAD
    image: ethereummantle/gas-oracle:${DOCKER_TAG_GAS_ORACLE:-latest}
=======
    image: mantlenetworkio/gas-oracle:${DOCKER_TAG_GAS_ORACLE:-latest}
>>>>>>> 2cb4b09d
    environment:
      GAS_PRICE_ORACLE_ETHEREUM_HTTP_URL: http://l1_chain:8545
      GAS_PRICE_ORACLE_LAYER_TWO_HTTP_URL: http://l2geth:8545
      BYBIT_BACKEND_URL: https://api.bybit.com
      TOKEN_PRICER_UPDATE_FREQUENCY: 3
      # Default hardhat account 5
      GAS_PRICE_ORACLE_PRIVATE_KEY: '0x8b3a350cf5c34c9194ca85829a2df0ec3153be0318b5e2d3348e872092edffba'
      GAS_PRICE_ORACLE_ENABLE_L2_GAS_PRICE: 'false'
<<<<<<< HEAD
      GAS_PRICE_ORACLE_ENABLE_L1_BASE_FEE: 'false'

=======
      GAS_PRICE_ORACLE_ENABLE_L1_BASE_FEE: 'true'
      GAS_PRICE_ORACLE_TRANSACTION_GAS_PRICE: 0
>>>>>>> 2cb4b09d


  batch_submitter:
    depends_on:
      - l1_chain
      - deployer
      - l2geth
    build:
      context: ..
      dockerfile: ./batch-submitter/Dockerfile
<<<<<<< HEAD
    image: ethereummantle/batch-submitter-service:${DOCKER_TAG_BATCH_SUBMITTER_SERVICE:-latest}
=======
    image: mantlenetworkio/batch-submitter:${DOCKER_TAG_BATCH_SUBMITTER:-latest}
>>>>>>> 2cb4b09d
    entrypoint: ./batch-submitter.sh
    env_file:
      - ./envs/batch-submitter.env
    environment:
      L1_ETH_RPC: http://l1_chain:8545
      L2_ETH_RPC: http://l2geth:8545
      URL: http://deployer:8081/addresses.json
      BATCH_SUBMITTER_SEQUENCER_PRIVATE_KEY: '0x59c6995e998f97a5a0044966f0945389dc9e86dae88c7a8412f4603b6b78690d'
      BATCH_SUBMITTER_PROPOSER_PRIVATE_KEY: '0x5de4111afa1a4b94908f83103eb1f1706367c2e68ca870fc3fb9a804cdab365a'
      BATCH_SUBMITTER_SEQUENCER_BATCH_TYPE: ${BATCH_SUBMITTER_SEQUENCER_BATCH_TYPE:-zlib}

  fault_detector:
    depends_on:
      - l1_chain
      - l2geth
    deploy:
      replicas: 0
    build:
      context: ..
      dockerfile: ./ops/docker/Dockerfile.packages
      target: fault-detector
<<<<<<< HEAD
    image: ethereummantle/fault-detector:${DOCKER_TAG_FAULT_DETECTOR:-latest}
=======
    image: mantlenetworkio/fault-detector:${DOCKER_TAG_FAULT_DETECTOR:-latest}
>>>>>>> 2cb4b09d
    entrypoint: ./detector.sh
    environment:
      FAULT_DETECTOR__L1_RPC_PROVIDER: http://l1_chain:8545
      FAULT_DETECTOR__L2_RPC_PROVIDER: http://l2geth:8545
      RETRIES: 60

  # second l2geth
  l2geth2:
    depends_on:
      - l2geth
      - deployer
    deploy:
      replicas: 0
    build:
      context: ..
      dockerfile: ./l2geth/Dockerfile
<<<<<<< HEAD
    image: ethereummantle/l2geth:${DOCKER_TAG_L2GETH:-latest}
=======
    image: mantlenetworkio/l2geth:${DOCKER_TAG_L2GETH:-latest}
>>>>>>> 2cb4b09d
    entrypoint: sh ./geth.sh
    env_file:
      - ./envs/geth.env
    environment:
      <<: *system-addr-env
      ETH1_HTTP: http://l1_chain:8545
      ROLLUP_TIMESTAMP_REFRESH: 5s
      ROLLUP_STATE_DUMP_PATH: http://deployer:8081/state-dump.latest.json
      # connecting to the DTL
      ROLLUP_CLIENT_HTTP: http://dtl:7878
      ETH1_CTC_DEPLOYMENT_HEIGHT: 8
      RETRIES: 60
      # no need to keep this secret, only used internally to sign blocks
      BLOCK_SIGNER_KEY: '6587ae678cf4fc9a33000cdbf9f35226b71dcc6a4684a31203241f9bcfd55d27'
      BLOCK_SIGNER_ADDRESS: '0x00000398232E2064F896018496b4b44b3D62751F'

<<<<<<< HEAD
      ROLLUP_ENFORCE_FEES: ${ROLLUP_ENFORCE_FEES:-true}
=======
      ROLLUP_ENFORCE_FEES: ${ROLLUP_ENFORCE_FEES:-false}
>>>>>>> 2cb4b09d
      ROLLUP_FEE_THRESHOLD_DOWN: 0.9
      ROLLUP_FEE_THRESHOLD_UP: 1.1
    ports:
      - ${L2GETH_HTTP_PORT:-7545}:8545
      - ${L2GETH_WS_PORT:-7546}:8546
    healthcheck: *healthcheck
<|MERGE_RESOLUTION|>--- conflicted
+++ resolved
@@ -19,11 +19,7 @@
 services:
   # this is a helper service used because there's no official hardhat image
   l1_chain:
-<<<<<<< HEAD
-    image: ethereummantle/hardhat:${DOCKER_TAG_HARDHAT:-latest}
-=======
     image: mantlenetworkio/hardhat:${DOCKER_TAG_HARDHAT:-latest}
->>>>>>> 2cb4b09d
     build:
       context: ./docker/hardhat
       dockerfile: Dockerfile
@@ -45,11 +41,7 @@
       context: ..
       dockerfile: ./ops/docker/Dockerfile.packages
       target: deployer
-<<<<<<< HEAD
-    image: ethereummantle/deployer:${DOCKER_TAG_DEPLOYER:-latest}
-=======
     image: mantlenetworkio/deployer:${DOCKER_TAG_DEPLOYER:-latest}
->>>>>>> 2cb4b09d
     entrypoint: ./deployer.sh
     environment:
       # Env vars for the deployment script.
@@ -71,11 +63,7 @@
       context: ..
       dockerfile: ./ops/docker/Dockerfile.packages
       target: data-transport-layer
-<<<<<<< HEAD
-    image: ethereummantle/data-transport-layer:${DOCKER_TAG_DATA_TRANSPORT_LAYER:-latest}
-=======
     image: mantlenetworkio/data-transport-layer:${DOCKER_TAG_DATA_TRANSPORT_LAYER:-latest}
->>>>>>> 2cb4b09d
     # override with the dtl script and the env vars required for it
     entrypoint: ./dtl.sh
     env_file:
@@ -101,11 +89,7 @@
     build:
       context: ..
       dockerfile: ./l2geth/Dockerfile
-<<<<<<< HEAD
-    image: ethereummantle/l2geth:${DOCKER_TAG_L2GETH:-latest}
-=======
     image: mantlenetworkio/l2geth:${DOCKER_TAG_L2GETH:-latest}
->>>>>>> 2cb4b09d
     # override with the geth script and the env vars required for it
     entrypoint: sh ./geth.sh
     env_file:
@@ -145,11 +129,7 @@
       context: ..
       dockerfile: ./ops/docker/Dockerfile.packages
       target: message-relayer
-<<<<<<< HEAD
-    image: ethereummantle/message-relayer:${DOCKER_TAG_MESSAGE_RELAYER:-latest}
-=======
     image: mantlenetworkio/message-relayer:${DOCKER_TAG_MESSAGE_RELAYER:-latest}
->>>>>>> 2cb4b09d
     entrypoint: ./relayer.sh
     environment:
       MESSAGE_RELAYER__L1_RPC_PROVIDER: http://l1_chain:8545
@@ -168,11 +148,7 @@
     build:
       context: ..
       dockerfile: ./l2geth/Dockerfile
-<<<<<<< HEAD
-    image: ethereummantle/l2geth:${DOCKER_TAG_L2GETH:-latest}
-=======
     image: mantlenetworkio/l2geth:${DOCKER_TAG_L2GETH:-latest}
->>>>>>> 2cb4b09d
     entrypoint: sh ./geth.sh
     env_file:
       - ./envs/geth.env
@@ -201,11 +177,7 @@
     build:
       context: ..
       dockerfile: ./l2geth/Dockerfile
-<<<<<<< HEAD
-    image: ethereummantle/l2geth:${DOCKER_TAG_L2GETH:-latest}
-=======
     image: mantlenetworkio/l2geth:${DOCKER_TAG_L2GETH:-latest}
->>>>>>> 2cb4b09d
     entrypoint: sh ./geth.sh
     env_file:
       - ./envs/geth.env
@@ -233,11 +205,7 @@
       context: ..
       dockerfile: ./ops/docker/Dockerfile.packages
       target: replica-healthcheck
-<<<<<<< HEAD
-    image: ethereummantle/replica-healthcheck:${DOCKER_TAG_REPLICA_HEALTHCHECK:-latest}
-=======
     image: mantlenetworkio/replica-healthcheck:${DOCKER_TAG_REPLICA_HEALTHCHECK:-latest}
->>>>>>> 2cb4b09d
     environment:
       HEALTHCHECK__REFERENCE_RPC_PROVIDER: http://l2geth:8545
       HEALTHCHECK__TARGET_RPC_PROVIDER: http://replica:8545
@@ -251,11 +219,7 @@
       context: ..
       dockerfile: ./ops/docker/Dockerfile.packages
       target: integration-tests
-<<<<<<< HEAD
-    image: ethereummantle/integration-tests:${DOCKER_TAG_INTEGRATION_TESTS:-latest}
-=======
     image: mantlenetworkio/integration-tests:${DOCKER_TAG_INTEGRATION_TESTS:-latest}
->>>>>>> 2cb4b09d
     entrypoint: ./integration-tests.sh
     environment:
       L1_URL: http://l1_chain:8545
@@ -278,11 +242,7 @@
     build:
       context: ..
       dockerfile: ./gas-oracle/Dockerfile
-<<<<<<< HEAD
-    image: ethereummantle/gas-oracle:${DOCKER_TAG_GAS_ORACLE:-latest}
-=======
     image: mantlenetworkio/gas-oracle:${DOCKER_TAG_GAS_ORACLE:-latest}
->>>>>>> 2cb4b09d
     environment:
       GAS_PRICE_ORACLE_ETHEREUM_HTTP_URL: http://l1_chain:8545
       GAS_PRICE_ORACLE_LAYER_TWO_HTTP_URL: http://l2geth:8545
@@ -291,13 +251,8 @@
       # Default hardhat account 5
       GAS_PRICE_ORACLE_PRIVATE_KEY: '0x8b3a350cf5c34c9194ca85829a2df0ec3153be0318b5e2d3348e872092edffba'
       GAS_PRICE_ORACLE_ENABLE_L2_GAS_PRICE: 'false'
-<<<<<<< HEAD
-      GAS_PRICE_ORACLE_ENABLE_L1_BASE_FEE: 'false'
-
-=======
       GAS_PRICE_ORACLE_ENABLE_L1_BASE_FEE: 'true'
       GAS_PRICE_ORACLE_TRANSACTION_GAS_PRICE: 0
->>>>>>> 2cb4b09d
 
 
   batch_submitter:
@@ -308,11 +263,7 @@
     build:
       context: ..
       dockerfile: ./batch-submitter/Dockerfile
-<<<<<<< HEAD
-    image: ethereummantle/batch-submitter-service:${DOCKER_TAG_BATCH_SUBMITTER_SERVICE:-latest}
-=======
     image: mantlenetworkio/batch-submitter:${DOCKER_TAG_BATCH_SUBMITTER:-latest}
->>>>>>> 2cb4b09d
     entrypoint: ./batch-submitter.sh
     env_file:
       - ./envs/batch-submitter.env
@@ -334,11 +285,7 @@
       context: ..
       dockerfile: ./ops/docker/Dockerfile.packages
       target: fault-detector
-<<<<<<< HEAD
-    image: ethereummantle/fault-detector:${DOCKER_TAG_FAULT_DETECTOR:-latest}
-=======
     image: mantlenetworkio/fault-detector:${DOCKER_TAG_FAULT_DETECTOR:-latest}
->>>>>>> 2cb4b09d
     entrypoint: ./detector.sh
     environment:
       FAULT_DETECTOR__L1_RPC_PROVIDER: http://l1_chain:8545
@@ -355,11 +302,7 @@
     build:
       context: ..
       dockerfile: ./l2geth/Dockerfile
-<<<<<<< HEAD
-    image: ethereummantle/l2geth:${DOCKER_TAG_L2GETH:-latest}
-=======
     image: mantlenetworkio/l2geth:${DOCKER_TAG_L2GETH:-latest}
->>>>>>> 2cb4b09d
     entrypoint: sh ./geth.sh
     env_file:
       - ./envs/geth.env
@@ -376,11 +319,7 @@
       BLOCK_SIGNER_KEY: '6587ae678cf4fc9a33000cdbf9f35226b71dcc6a4684a31203241f9bcfd55d27'
       BLOCK_SIGNER_ADDRESS: '0x00000398232E2064F896018496b4b44b3D62751F'
 
-<<<<<<< HEAD
-      ROLLUP_ENFORCE_FEES: ${ROLLUP_ENFORCE_FEES:-true}
-=======
       ROLLUP_ENFORCE_FEES: ${ROLLUP_ENFORCE_FEES:-false}
->>>>>>> 2cb4b09d
       ROLLUP_FEE_THRESHOLD_DOWN: 0.9
       ROLLUP_FEE_THRESHOLD_UP: 1.1
     ports:
