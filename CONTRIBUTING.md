--- conflicted
+++ resolved
@@ -4,13 +4,6 @@
 
 There are plenty of ways to contribute, in particular we appreciate support in the following areas:
 
-<<<<<<< HEAD
-- Reporting issues. For security issues see [Security policy](https://github.com/bitdao-io/.github/blob/master/SECURITY.md).
-- Fixing and responding to existing issues. You can start off with those tagged ["good first issue"](https://github.com/bitdao-io/mantle/contribute) which are meant as introductory issues for external contributors.
-- Improving the [community site](https://community.mantle.io/)[documentation](https://github.com/bitdao-io/mantle-documents) and [tutorials](https://github.com/bitdao-io/mantle-tutorial).
-- Become an "Optimizer" and answer questions in the [mantle Discord](https://discord.com/invite/jrnFEvq).
-- Get involved in the protocol design process by proposing changes or new features or write parts of the spec yourself in the [optimistic-specs repo](https://github.com/bitdao-io/optimistic-specs).
-=======
 - Reporting issues. For security issues see [Security policy](https://github.com/mantlenetworkio/.github/blob/master/SECURITY.md).
 - Fixing and responding to existing issues. You can start off with those tagged ["good first issue"](https://github.com/mantlenetworkio/mantle/contribute) which are meant as introductory issues for external contributors.
 - Improving the [community site](https://community.mantle.io/)[documentation](https://github.com/mantlenetworkio/documents) and [tutorials](https://github.com/mantlenetworkio/tutorial).
@@ -28,7 +21,6 @@
 - Size: The Mantle project’s culture is one of small pull-requests, regularly submitted. The larger a pull-request, the more likely it is that you will be asked to resubmit as a series of self-contained and individually reviewable smaller PRs
 - Maintainability: If the feature will require ongoing maintenance (eg support for a particular brand of database), we may ask you to accept responsibility for maintaining this feature
 
->>>>>>> 2cb4b09d
 
 
 
@@ -48,11 +40,7 @@
 
 In general, the smaller the diff the easier it will be for us to review quickly.
 
-<<<<<<< HEAD
-In order to contribute, fork the appropriate branch, for non-breaking changes to production that is `develop` and for the next release that is normally `release/X.X.X` branch, see [details about our branching model](https://github.com/bitdao-io/mantle/blob/develop/README.md#branching-model-and-releases).
-=======
 In order to contribute, fork the appropriate branch, for non-breaking changes to production that is `develop` and for the next release that is normally `release/X.X.X` branch, see [details about our branching model](https://github.com/mantlenetworkio/mantle/blob/develop/README.md#branching-model-and-releases).
->>>>>>> 2cb4b09d
 
 Additionally, if you are writing a new feature, please ensure you add appropriate test cases.
 
@@ -95,11 +83,7 @@
 
 | Branch          | Status                                                                           |
 | --------------- | -------------------------------------------------------------------------------- |
-<<<<<<< HEAD
-| [master](https://github.com/bitdao-io/bitnetwork/tree/master/)    | Accepts PRs from other branch  when we intend to deploy to testnet.                                      |
-=======
 | [master](https://github.com/mantlenetworkio/bitnetwork/tree/master/)    | Accepts PRs from other branch  when we intend to deploy to testnet.                                      |
->>>>>>> 2cb4b09d
 | {username}/{module-name}-{develop-feature}  | Contributors need to build the branch follow the below rules,just like `alice/l2geth-xxx`.Actually,they means the `develop` branch.
 | release/X.X.X                                                                          | For now ,we do not support the release branch util the launch of Mantle TestNet |
 
@@ -116,11 +100,7 @@
 
 Mantle is the project only
 
-<<<<<<< HEAD
-Our primary development branch is [`develop`](https://github.com/bitdao-io/bitnetwork/tree/develop/).
-=======
 Our primary development branch is [`develop`](https://github.com/mantlenetworkio/bitnetwork/tree/develop/).
->>>>>>> 2cb4b09d
 `develop` contains the most up-to-date software that remains backwards compatible with our latest experimental [network deployments](https://community.bitnetwork.io/docs/useful-tools/networks/).
 If you're making a backwards compatible change, please direct your pull request towards `develop`.
 
