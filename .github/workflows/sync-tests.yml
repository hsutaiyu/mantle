name: sync-tests

on: workflow_dispatch

jobs:
  integration-sync-test:
    runs-on: ubuntu-latest
    services:
      registry:
        image: registry:2
        ports:
          - 5000:5000
    env:
      DOCKER_BUILDKIT: 1
      COMPOSE_DOCKER_CLI_BUILD: 1
    steps:
      - uses: actions/checkout@v2

      - name: Get yarn cache directory path
        id: yarn-cache-dir-path
        run: echo "::set-output name=dir::$(yarn cache dir)"

      - uses: actions/cache@v2
        id: yarn-cache
        with:
          path: ${{ steps.yarn-cache-dir-path.outputs.dir }}
          key: ${{ runner.os }}-yarn-${{ hashFiles('**/yarn.lock') }}
          restore-keys: |
            ${{ runner.os }}-yarn-

      - uses: actions/cache@v2
        name: Set up layer cache
        with:
          path: /tmp/.buildx-cache
          key: ${{ runner.os }}-buildx-1-${{ github.sha }}
          restore-keys: |
            ${{ runner.os }}-buildx-1-

      - uses: docker/setup-buildx-action@master
        name: Set up Docker Buildx
        id: buildx
        with:
          version: latest
          driver-opts: image=moby/buildkit:master,network=host

      - name: Build the services
        run: ./ops/scripts/build-ci.sh

      - name: Bring the stack up
        working-directory: ./ops
        run: docker-compose up -d && ./scripts/wait-for-sequencer.sh

      - name: Run the sync tests
        working-directory: ./integration-tests
        run: |
          yarn --frozen-lockfile
          yarn build
          yarn test:sync

      - name: Collect docker logs on failure
        if: failure()
        uses: jwalton/gh-docker-logs@v1
        with:
<<<<<<< HEAD
          images: 'ethereummantle/hardhat,ethereummantle/deployer,ethereummantle/data-transport-layer,ethereummantle/l2geth,ethereummantle/message-relayer,ethereummantle/batch-submitter,ethereummantle/l2geth'
=======
          images: 'mantlenetworkio/hardhat,mantlenetworkio/deployer,mantlenetworkio/data-transport-layer,mantlenetworkio/l2geth,mantlenetworkio/message-relayer,mantlenetworkio/batch-submitter,mantlenetworkio/l2geth'
>>>>>>> 2cb4b09d
          dest: './logs'

      - name: Tar logs
        if: failure()
        run: tar cvzf ./logs.tgz ./logs

      - name: Upload logs to GitHub
        if: failure()
        uses: actions/upload-artifact@master
        with:
          name: logs.tgz
          path: ./logs.tgz

      - name: Move cache
        run: |
          rm -rf /tmp/.buildx-cache
          mv /tmp/.buildx-cache-new /tmp/.buildx-cache<|MERGE_RESOLUTION|>--- conflicted
+++ resolved
@@ -61,11 +61,7 @@
         if: failure()
         uses: jwalton/gh-docker-logs@v1
         with:
-<<<<<<< HEAD
-          images: 'ethereummantle/hardhat,ethereummantle/deployer,ethereummantle/data-transport-layer,ethereummantle/l2geth,ethereummantle/message-relayer,ethereummantle/batch-submitter,ethereummantle/l2geth'
-=======
           images: 'mantlenetworkio/hardhat,mantlenetworkio/deployer,mantlenetworkio/data-transport-layer,mantlenetworkio/l2geth,mantlenetworkio/message-relayer,mantlenetworkio/batch-submitter,mantlenetworkio/l2geth'
->>>>>>> 2cb4b09d
           dest: './logs'
 
       - name: Tar logs
