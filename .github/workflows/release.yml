name: Release

on:
  push:
    branches:
      - main
<<<<<<< HEAD
=======
  workflow_dispatch:
>>>>>>> 2cb4b09d

jobs:
  release:
    name: Release
    runs-on: ubuntu-latest
    # map the step outputs to job outputs
    outputs:
      l2geth: ${{ steps.packages.outputs.l2geth }}
      message-relayer: ${{ steps.packages.outputs.message-relayer }}
      fault-detector: ${{ steps.packages.outputs.fault-detector }}
      data-transport-layer: ${{ steps.packages.outputs.data-transport-layer }}
      contracts: ${{ steps.packages.outputs.contracts }}
      gas-oracle: ${{ steps.packages.outputs.gas-oracle }}
      replica-healthcheck: ${{ steps.packages.outputs.replica-healthcheck }}
      proxyd: ${{ steps.packages.outputs.proxyd }}
      hardhat-node: ${{ steps.packages.outputs.hardhat-node }}
      l2geth-exporter: ${{ steps.packages.outputs.l2geth-exporter }}
<<<<<<< HEAD
      batch-submitter-service: ${{ steps.packages.outputs.batch-submitter-service }}
=======
      batch-submitter: ${{ steps.packages.outputs.batch-submitter }}
>>>>>>> 2cb4b09d
      ci-builder: ${{ steps.packages.outputs.ci-builder }}
      foundry: ${{ steps.packages.outputs.foundry }}

    steps:
      - name: Checkout Repo
        uses: actions/checkout@master
        with:
          # This makes Actions fetch all Git history so that Changesets can generate changelogs with the correct commits
          fetch-depth: 0

      - name: Setup Node.js 16.x
        uses: actions/setup-node@master
        with:
          node-version: 16.x

      - name: Get yarn cache directory path
        id: yarn-cache-dir-path
        run: echo "::set-output name=dir::$(yarn cache dir)"

      - uses: actions/cache@v2
        id: yarn-cache
        with:
          path: ${{ steps.yarn-cache-dir-path.outputs.dir }}
          key: ${{ runner.os }}-yarn-${{ hashFiles('**/yarn.lock') }}
          restore-keys: |
            ${{ runner.os }}-yarn-

      - name: Install Dependencies
        run: yarn --frozen-lockfile

      - name: Install Foundry
        uses: foundry-rs/foundry-toolchain@v1
        with:
          version: nightly

      - name: Publish To NPM or Create Release Pull Request
        uses: changesets/action@v1
        id: changesets
        with:
          publish: yarn release
        env:
          GITHUB_TOKEN: ${{ secrets.GITHUB_TOKEN }}
          CI: true
          NPM_TOKEN: ${{ secrets.NPM_TOKEN }}

      # Conditional on the release being executed, we unbundle the publishedPackages to specific
      # job outputs
      - name: Get version tags from each published version
        id: packages
        if: steps.changesets.outputs.published == 'true'
        run: |
          node ops/scripts/ci-versions.js ${{ toJSON(steps.changesets.outputs.publishedPackages) }}

  l2geth:
    name: Publish L2Geth Version ${{ needs.release.outputs.l2geth }}
    needs: release
    if: needs.release.outputs.l2geth != ''
    runs-on: ubuntu-latest
    steps:
      - name: Checkout
        uses: actions/checkout@v2

      - name: Login to Docker Hub
        uses: docker/login-action@v1
        with:
          username: ${{ secrets.DOCKERHUB_ACCESS_TOKEN_USERNAME }}
          password: ${{ secrets.DOCKERHUB_ACCESS_TOKEN_SECRET }}

      - name: Set up Docker Buildx
        uses: docker/setup-buildx-action@v1

      - name: Publish L2Geth
        uses: docker/build-push-action@v2
        with:
          context: .
          file: ./l2geth/Dockerfile
          push: true
<<<<<<< HEAD
          tags: ethereummantle/l2geth:${{ needs.release.outputs.l2geth }},ethereummantle/l2geth:latest
=======
          tags: mantlenetworkio/l2geth:${{ needs.release.outputs.l2geth }},mantlenetworkio/l2geth:latest
>>>>>>> 2cb4b09d

  gas-oracle:
    name: Publish Gas Oracle Version ${{ needs.release.outputs.gas-oracle }}
    needs: release
    if: needs.release.outputs.gas-oracle != ''
    runs-on: ubuntu-latest
    steps:
      - name: Checkout
        uses: actions/checkout@v2

      - name: Login to Docker Hub
        uses: docker/login-action@v1
        with:
          username: ${{ secrets.DOCKERHUB_ACCESS_TOKEN_USERNAME }}
          password: ${{ secrets.DOCKERHUB_ACCESS_TOKEN_SECRET }}

      - name: Set up Docker Buildx
        uses: docker/setup-buildx-action@v1

      - name: Publish Gas Oracle
        uses: docker/build-push-action@v2
        with:
          context: .
          file: ./gas-oracle/Dockerfile
          push: true
<<<<<<< HEAD
          tags: ethereummantle/gas-oracle:${{ needs.release.outputs.gas-oracle }},ethereummantle/gas-oracle:latest
=======
          tags: mantlenetworkio/gas-oracle:${{ needs.release.outputs.gas-oracle }},mantlenetworkio/gas-oracle:latest
>>>>>>> 2cb4b09d

  hardhat-node:
    name: Publish Hardhat Node ${{ needs.release.outputs.hardhat-node }}
    needs: release
    if: needs.release.hardhat-node != ''
    runs-on: ubuntu-latest
    steps:
      - name: Checkout
        uses: actions/checkout@v2

      - name: Login to Docker Hub
        uses: docker/login-action@v1
        with:
          username: ${{ secrets.DOCKERHUB_ACCESS_TOKEN_USERNAME }}
          password: ${{ secrets.DOCKERHUB_ACCESS_TOKEN_SECRET }}

      - name: Set up Docker Buildx
        uses: docker/setup-buildx-action@v1

      - name: Publish Hardhat Node
        uses: docker/build-push-action@v2
        with:
          context: ./ops/docker/hardhat
          file: ./Dockerfile
          push: true
<<<<<<< HEAD
          tags: ethereummantle/hardhat-node:${{ needs.release.outputs.gas-oracle }},ethereummantle/hardhat-node:latest
=======
          tags: mantlenetworkio/hardhat-node:${{ needs.release.outputs.gas-oracle }},mantlenetworkio/hardhat-node:latest
>>>>>>> 2cb4b09d

  ci-builder:
    name: Publish ci-builder ${{ needs.release.outputs.ci-builder }}
    needs: release
    if: needs.release.outputs.ci-builder != ''
    runs-on: ubuntu-latest
    steps:
      - name: Checkout
        uses: actions/checkout@v2

      - name: Login to Docker Hub
        uses: docker/login-action@v1
        with:
          username: ${{ secrets.DOCKERHUB_ACCESS_TOKEN_USERNAME }}
          password: ${{ secrets.DOCKERHUB_ACCESS_TOKEN_SECRET }}

      - name: Set up Docker Buildx
        uses: docker/setup-buildx-action@v1

      - name: Publish ci-builder
        uses: docker/build-push-action@v2
        with:
          context: ./ops/docker/ci-builder
          file: ./ops/docker/ci-builder/Dockerfile
          push: true
<<<<<<< HEAD
          tags: ethereummantle/ci-builder:${{ needs.release.outputs.ci-builder }},ethereummantle/ci-builder:latest
=======
          tags: mantlenetworkio/ci-builder:${{ needs.release.outputs.ci-builder }},mantlenetworkio/ci-builder:latest
>>>>>>> 2cb4b09d

  foundry:
    name: Publish foundry ${{ needs.release.outputs.foundry }}
    needs: release
    if: needs.release.outputs.foundry != ''
    runs-on: ubuntu-latest
    steps:
      - name: Checkout
        uses: actions/checkout@v2

      - name: Login to Docker Hub
        uses: docker/login-action@v1
        with:
          username: ${{ secrets.DOCKERHUB_ACCESS_TOKEN_USERNAME }}
          password: ${{ secrets.DOCKERHUB_ACCESS_TOKEN_SECRET }}

      - name: Set up Docker Buildx
        uses: docker/setup-buildx-action@v1

      - name: Publish foundry
        uses: docker/build-push-action@v2
        with:
          context: .
          file: ./ops/docker/foundry/Dockerfile
          push: true
<<<<<<< HEAD
          tags: bitnetworkio/foundry:${{ needs.release.outputs.foundry }},bitnetworkio/foundry:latest
=======
          tags: mantlenetworkio/foundry:${{ needs.release.outputs.foundry }},mantlenetworkio/foundry:latest
>>>>>>> 2cb4b09d

  proxyd:
    name: Publish proxyd Version ${{ needs.release.outputs.proxyd }}
    needs: release
    if: needs.release.outputs.proxyd != ''
    runs-on: ubuntu-latest

    steps:
      - name: Checkout
        uses: actions/checkout@v2
      - name: Set up Docker Buildx
        uses: docker/setup-buildx-action@v1

      - name: Login to Docker Hub
        uses: docker/login-action@v1
        with:
          username: ${{ secrets.DOCKERHUB_ACCESS_TOKEN_USERNAME }}
          password: ${{ secrets.DOCKERHUB_ACCESS_TOKEN_SECRET }}

      - name: Set build args
        id: build_args
        run: |
          echo ::set-output name=GITDATE::"$(date +%d-%m-%Y)"
          echo ::set-output name=GITVERSION::$(jq -r .version ./proxyd/package.json)
          echo ::set-output name=GITCOMMIT::"$GITHUB_SHA"

      - name: Build and push
        uses: docker/build-push-action@v2
        with:
          context: .
          file: ./proxyd/Dockerfile
          push: true
<<<<<<< HEAD
          tags: ethereummantle/proxyd:${{ needs.release.outputs.proxyd }},ethereummantle/proxyd:latest
=======
          tags: mantlenetworkio/proxyd:${{ needs.release.outputs.proxyd }},mantlenetworkio/proxyd:latest
>>>>>>> 2cb4b09d
          build-args: |
            GITDATE=${{ steps.build_args.outputs.GITDATE }}
            GITCOMMIT=${{ steps.build_args.outputs.GITCOMMIT }}
            GITVERSION=${{ steps.build_args.outputs.GITVERSION }}

  l2geth-exporter:
    name: Publish l2geth-exporter Version ${{ needs.release.outputs.l2geth-exporter}}
    needs: release
    if: needs.release.outputs.l2geth-exporter != ''
    runs-on: ubuntu-latest

    steps:
      - name: Checkout
        uses: actions/checkout@v2
      - name: Set up Docker Buildx
        uses: docker/setup-buildx-action@v1

      - name: Login to Docker Hub
        uses: docker/login-action@v1
        with:
          username: ${{ secrets.DOCKERHUB_ACCESS_TOKEN_USERNAME }}
          password: ${{ secrets.DOCKERHUB_ACCESS_TOKEN_SECRET }}

      - name: Set build args
        id: build_args
        run: |
          echo ::set-output name=GITDATE::"$(date +%d-%m-%Y)"
          echo ::set-output name=GITVERSION::$(jq -r .version ./l2geth-exporter/package.json)
          echo ::set-output name=GITCOMMIT::"$GITHUB_SHA"

      - name: Build and push
        uses: docker/build-push-action@v2
        with:
          context: .
          file: ./l2geth-exporter/Dockerfile
          push: true
<<<<<<< HEAD
          tags: ethereummantle/l2geth-exporter:${{ needs.release.outputs.l2geth-exporter }},ethereummantle/l2geth-exporter:latest
=======
          tags: mantlenetworkio/l2geth-exporter:${{ needs.release.outputs.l2geth-exporter }},mantlenetworkio/l2geth-exporter:latest
>>>>>>> 2cb4b09d
          build-args: |
            GITDATE=${{ steps.build_args.outputs.GITDATE }}
            GITCOMMIT=${{ steps.build_args.outputs.GITCOMMIT }}
            GITVERSION=${{ steps.build_args.outputs.GITVERSION }}

  message-relayer:
    name: Publish Message Relayer Version ${{ needs.release.outputs.message-relayer }}
    needs: release
    if: needs.release.outputs.message-relayer != ''
    runs-on: ubuntu-latest

    steps:
      - name: Checkout
        uses: actions/checkout@v2
      - name: Set up Docker Buildx
        uses: docker/setup-buildx-action@v1

      - name: Login to Docker Hub
        uses: docker/login-action@v1
        with:
          username: ${{ secrets.DOCKERHUB_ACCESS_TOKEN_USERNAME }}
          password: ${{ secrets.DOCKERHUB_ACCESS_TOKEN_SECRET }}

      - name: Build and push
        uses: docker/build-push-action@v2
        with:
          context: .
          file: ./ops/docker/Dockerfile.packages
          target: message-relayer
          push: true
<<<<<<< HEAD
          tags: ethereummantle/message-relayer:${{ needs.release.outputs.message-relayer }},ethereummantle/message-relayer:latest
=======
          tags: mantlenetworkio/message-relayer:${{ needs.release.outputs.message-relayer }},mantlenetworkio/message-relayer:latest
>>>>>>> 2cb4b09d

  fault-detector:
    name: Publish Fault Detector Version ${{ needs.release.outputs.fault-detector }}
    needs: release
    if: needs.release.outputs.fault-detector != ''
    runs-on: ubuntu-latest

    steps:
      - name: Checkout
        uses: actions/checkout@v2
      - name: Set up Docker Buildx
        uses: docker/setup-buildx-action@v1

      - name: Login to Docker Hub
        uses: docker/login-action@v1
        with:
          username: ${{ secrets.DOCKERHUB_ACCESS_TOKEN_USERNAME }}
          password: ${{ secrets.DOCKERHUB_ACCESS_TOKEN_SECRET }}

      - name: Build and push
        uses: docker/build-push-action@v2
        with:
          context: .
          file: ./ops/docker/Dockerfile.packages
          target: fault-detector
          push: true
<<<<<<< HEAD
          tags: ethereummantle/fault-detector:${{ needs.release.outputs.fault-detector }},ethereummantle/fault-detector:latest
=======
          tags: mantlenetworkio/fault-detector:${{ needs.release.outputs.fault-detector }},mantlenetworkio/fault-detector:latest
>>>>>>> 2cb4b09d

  data-transport-layer:
    name: Publish Data Transport Layer Version ${{ needs.release.outputs.data-transport-layer }}
    needs: release
    if: needs.release.outputs.data-transport-layer != ''
    runs-on: ubuntu-latest

    steps:
      - name: Checkout
        uses: actions/checkout@v2
      - name: Set up Docker Buildx
        uses: docker/setup-buildx-action@v1

      - name: Login to Docker Hub
        uses: docker/login-action@v1
        with:
          username: ${{ secrets.DOCKERHUB_ACCESS_TOKEN_USERNAME }}
          password: ${{ secrets.DOCKERHUB_ACCESS_TOKEN_SECRET }}

      - name: Build and push
        uses: docker/build-push-action@v2
        with:
          context: .
          file: ./ops/docker/Dockerfile.packages
          target: data-transport-layer
          push: true
<<<<<<< HEAD
          tags: ethereummantle/data-transport-layer:${{ needs.release.outputs.data-transport-layer }},ethereummantle/data-transport-layer:latest
=======
          tags: mantlenetworkio/data-transport-layer:${{ needs.release.outputs.data-transport-layer }},mantlenetworkio/data-transport-layer:latest
>>>>>>> 2cb4b09d

  deployer:
    name: Publish Deployer Version ${{ needs.release.outputs.contracts }}
    needs: release
    if: needs.release.outputs.contracts != ''
    runs-on: ubuntu-latest

    steps:
      - name: Checkout
        uses: actions/checkout@v2
      - name: Set up Docker Buildx
        uses: docker/setup-buildx-action@v1

      - name: Login to Docker Hub
        uses: docker/login-action@v1
        with:
          username: ${{ secrets.DOCKERHUB_ACCESS_TOKEN_USERNAME }}
          password: ${{ secrets.DOCKERHUB_ACCESS_TOKEN_SECRET }}

      - name: Build and push
        uses: docker/build-push-action@v2
        with:
          context: .
          file: ./ops/docker/Dockerfile.packages
          target: deployer
          push: true
<<<<<<< HEAD
          tags: ethereummantle/deployer:${{ needs.release.outputs.contracts }},ethereummantle/deployer:latest

  integration_tests:
=======
          tags: mantlenetworkio/deployer:${{ needs.release.outputs.contracts }},mantlenetworkio/deployer:latest

  integration-tests:
>>>>>>> 2cb4b09d
    name: Publish Integration tests ${{ needs.release.outputs.integration-tests }}
    needs: release
    if: needs.release.outputs.integration-tests != ''
    runs-on: ubuntu-latest

    steps:
      - name: Checkout
        uses: actions/checkout@v2
      - name: Set up Docker Buildx
        uses: docker/setup-buildx-action@v1

      - name: Login to Docker Hub
        uses: docker/login-action@v1
        with:
          username: ${{ secrets.DOCKERHUB_ACCESS_TOKEN_USERNAME }}
          password: ${{ secrets.DOCKERHUB_ACCESS_TOKEN_SECRET }}

      - name: Build and push
        uses: docker/build-push-action@v2
        with:
          context: .
          file: ./ops/docker/Dockerfile.packages
          target: integration-tests
          push: true
<<<<<<< HEAD
          tags: ethereummantle/integration-tests:${{ needs.release.outputs.integration-tests }},ethereummantle/integration-tests:latest
=======
          tags: mantlenetworkio/integration-tests:${{ needs.release.outputs.integration-tests }},mantlenetworkio/integration-tests:latest
>>>>>>> 2cb4b09d

  replica-healthcheck:
    name: Publish Replica Healthcheck Version ${{ needs.release.outputs.replica-healthcheck }}
    needs: release
    if: needs.release.outputs.replica-healthcheck != ''
    runs-on: ubuntu-latest

    steps:
      - name: Checkout
        uses: actions/checkout@v2
      - name: Set up Docker Buildx
        uses: docker/setup-buildx-action@v1

      - name: Login to Docker Hub
        uses: docker/login-action@v1
        with:
          username: ${{ secrets.DOCKERHUB_ACCESS_TOKEN_USERNAME }}
          password: ${{ secrets.DOCKERHUB_ACCESS_TOKEN_SECRET }}

      - name: Build and push
        uses: docker/build-push-action@v2
        with:
          context: .
          file: ./ops/docker/Dockerfile.packages
          target: replica-healthcheck
          push: true
<<<<<<< HEAD
          tags: ethereummantle/replica-healthcheck:${{ needs.release.outputs.replica-healthcheck }},ethereummantle/replica-healthcheck:latest
=======
          tags: mantlenetworkio/replica-healthcheck:${{ needs.release.outputs.replica-healthcheck }},mantlenetworkio/replica-healthcheck:latest
>>>>>>> 2cb4b09d

  batch-submitter:
    name: Publish batch-submitter Version ${{ needs.release.outputs.batch-submitter }}
    needs: release
    if: needs.release.outputs.batch-submitter != ''
    runs-on: ubuntu-latest

    steps:
      - name: Checkout
        uses: actions/checkout@v2
      - name: Set up Docker Buildx
        uses: docker/setup-buildx-action@v1

      - name: Login to Docker Hub
        uses: docker/login-action@v1
        with:
          username: ${{ secrets.DOCKERHUB_ACCESS_TOKEN_USERNAME }}
          password: ${{ secrets.DOCKERHUB_ACCESS_TOKEN_SECRET }}

      - name: Build and push
        uses: docker/build-push-action@v2
        with:
          context: .
          file: ./batch-submitter/Dockerfile
          push: true
<<<<<<< HEAD
          tags: ethereummantle/batch-submitter-service:${{ needs.release.outputs.batch-submitter-service }},ethereummantle/batch-submitter-service:latest
=======
          tags: mantlenetworkio/batch-submitter:${{ needs.release.outputs.batch-submitter }},mantlenetworkio/batch-submitter:latest
>>>>>>> 2cb4b09d
<|MERGE_RESOLUTION|>--- conflicted
+++ resolved
@@ -4,10 +4,7 @@
   push:
     branches:
       - main
-<<<<<<< HEAD
-=======
   workflow_dispatch:
->>>>>>> 2cb4b09d
 
 jobs:
   release:
@@ -25,11 +22,7 @@
       proxyd: ${{ steps.packages.outputs.proxyd }}
       hardhat-node: ${{ steps.packages.outputs.hardhat-node }}
       l2geth-exporter: ${{ steps.packages.outputs.l2geth-exporter }}
-<<<<<<< HEAD
-      batch-submitter-service: ${{ steps.packages.outputs.batch-submitter-service }}
-=======
       batch-submitter: ${{ steps.packages.outputs.batch-submitter }}
->>>>>>> 2cb4b09d
       ci-builder: ${{ steps.packages.outputs.ci-builder }}
       foundry: ${{ steps.packages.outputs.foundry }}
 
@@ -107,11 +100,7 @@
           context: .
           file: ./l2geth/Dockerfile
           push: true
-<<<<<<< HEAD
-          tags: ethereummantle/l2geth:${{ needs.release.outputs.l2geth }},ethereummantle/l2geth:latest
-=======
           tags: mantlenetworkio/l2geth:${{ needs.release.outputs.l2geth }},mantlenetworkio/l2geth:latest
->>>>>>> 2cb4b09d
 
   gas-oracle:
     name: Publish Gas Oracle Version ${{ needs.release.outputs.gas-oracle }}
@@ -137,11 +126,7 @@
           context: .
           file: ./gas-oracle/Dockerfile
           push: true
-<<<<<<< HEAD
-          tags: ethereummantle/gas-oracle:${{ needs.release.outputs.gas-oracle }},ethereummantle/gas-oracle:latest
-=======
           tags: mantlenetworkio/gas-oracle:${{ needs.release.outputs.gas-oracle }},mantlenetworkio/gas-oracle:latest
->>>>>>> 2cb4b09d
 
   hardhat-node:
     name: Publish Hardhat Node ${{ needs.release.outputs.hardhat-node }}
@@ -167,11 +152,7 @@
           context: ./ops/docker/hardhat
           file: ./Dockerfile
           push: true
-<<<<<<< HEAD
-          tags: ethereummantle/hardhat-node:${{ needs.release.outputs.gas-oracle }},ethereummantle/hardhat-node:latest
-=======
           tags: mantlenetworkio/hardhat-node:${{ needs.release.outputs.gas-oracle }},mantlenetworkio/hardhat-node:latest
->>>>>>> 2cb4b09d
 
   ci-builder:
     name: Publish ci-builder ${{ needs.release.outputs.ci-builder }}
@@ -197,11 +178,7 @@
           context: ./ops/docker/ci-builder
           file: ./ops/docker/ci-builder/Dockerfile
           push: true
-<<<<<<< HEAD
-          tags: ethereummantle/ci-builder:${{ needs.release.outputs.ci-builder }},ethereummantle/ci-builder:latest
-=======
           tags: mantlenetworkio/ci-builder:${{ needs.release.outputs.ci-builder }},mantlenetworkio/ci-builder:latest
->>>>>>> 2cb4b09d
 
   foundry:
     name: Publish foundry ${{ needs.release.outputs.foundry }}
@@ -227,11 +204,7 @@
           context: .
           file: ./ops/docker/foundry/Dockerfile
           push: true
-<<<<<<< HEAD
-          tags: bitnetworkio/foundry:${{ needs.release.outputs.foundry }},bitnetworkio/foundry:latest
-=======
           tags: mantlenetworkio/foundry:${{ needs.release.outputs.foundry }},mantlenetworkio/foundry:latest
->>>>>>> 2cb4b09d
 
   proxyd:
     name: Publish proxyd Version ${{ needs.release.outputs.proxyd }}
@@ -264,11 +237,7 @@
           context: .
           file: ./proxyd/Dockerfile
           push: true
-<<<<<<< HEAD
-          tags: ethereummantle/proxyd:${{ needs.release.outputs.proxyd }},ethereummantle/proxyd:latest
-=======
           tags: mantlenetworkio/proxyd:${{ needs.release.outputs.proxyd }},mantlenetworkio/proxyd:latest
->>>>>>> 2cb4b09d
           build-args: |
             GITDATE=${{ steps.build_args.outputs.GITDATE }}
             GITCOMMIT=${{ steps.build_args.outputs.GITCOMMIT }}
@@ -305,11 +274,7 @@
           context: .
           file: ./l2geth-exporter/Dockerfile
           push: true
-<<<<<<< HEAD
-          tags: ethereummantle/l2geth-exporter:${{ needs.release.outputs.l2geth-exporter }},ethereummantle/l2geth-exporter:latest
-=======
           tags: mantlenetworkio/l2geth-exporter:${{ needs.release.outputs.l2geth-exporter }},mantlenetworkio/l2geth-exporter:latest
->>>>>>> 2cb4b09d
           build-args: |
             GITDATE=${{ steps.build_args.outputs.GITDATE }}
             GITCOMMIT=${{ steps.build_args.outputs.GITCOMMIT }}
@@ -340,11 +305,7 @@
           file: ./ops/docker/Dockerfile.packages
           target: message-relayer
           push: true
-<<<<<<< HEAD
-          tags: ethereummantle/message-relayer:${{ needs.release.outputs.message-relayer }},ethereummantle/message-relayer:latest
-=======
           tags: mantlenetworkio/message-relayer:${{ needs.release.outputs.message-relayer }},mantlenetworkio/message-relayer:latest
->>>>>>> 2cb4b09d
 
   fault-detector:
     name: Publish Fault Detector Version ${{ needs.release.outputs.fault-detector }}
@@ -371,11 +332,7 @@
           file: ./ops/docker/Dockerfile.packages
           target: fault-detector
           push: true
-<<<<<<< HEAD
-          tags: ethereummantle/fault-detector:${{ needs.release.outputs.fault-detector }},ethereummantle/fault-detector:latest
-=======
           tags: mantlenetworkio/fault-detector:${{ needs.release.outputs.fault-detector }},mantlenetworkio/fault-detector:latest
->>>>>>> 2cb4b09d
 
   data-transport-layer:
     name: Publish Data Transport Layer Version ${{ needs.release.outputs.data-transport-layer }}
@@ -402,11 +359,7 @@
           file: ./ops/docker/Dockerfile.packages
           target: data-transport-layer
           push: true
-<<<<<<< HEAD
-          tags: ethereummantle/data-transport-layer:${{ needs.release.outputs.data-transport-layer }},ethereummantle/data-transport-layer:latest
-=======
           tags: mantlenetworkio/data-transport-layer:${{ needs.release.outputs.data-transport-layer }},mantlenetworkio/data-transport-layer:latest
->>>>>>> 2cb4b09d
 
   deployer:
     name: Publish Deployer Version ${{ needs.release.outputs.contracts }}
@@ -433,15 +386,9 @@
           file: ./ops/docker/Dockerfile.packages
           target: deployer
           push: true
-<<<<<<< HEAD
-          tags: ethereummantle/deployer:${{ needs.release.outputs.contracts }},ethereummantle/deployer:latest
-
-  integration_tests:
-=======
           tags: mantlenetworkio/deployer:${{ needs.release.outputs.contracts }},mantlenetworkio/deployer:latest
 
   integration-tests:
->>>>>>> 2cb4b09d
     name: Publish Integration tests ${{ needs.release.outputs.integration-tests }}
     needs: release
     if: needs.release.outputs.integration-tests != ''
@@ -466,11 +413,7 @@
           file: ./ops/docker/Dockerfile.packages
           target: integration-tests
           push: true
-<<<<<<< HEAD
-          tags: ethereummantle/integration-tests:${{ needs.release.outputs.integration-tests }},ethereummantle/integration-tests:latest
-=======
           tags: mantlenetworkio/integration-tests:${{ needs.release.outputs.integration-tests }},mantlenetworkio/integration-tests:latest
->>>>>>> 2cb4b09d
 
   replica-healthcheck:
     name: Publish Replica Healthcheck Version ${{ needs.release.outputs.replica-healthcheck }}
@@ -497,11 +440,7 @@
           file: ./ops/docker/Dockerfile.packages
           target: replica-healthcheck
           push: true
-<<<<<<< HEAD
-          tags: ethereummantle/replica-healthcheck:${{ needs.release.outputs.replica-healthcheck }},ethereummantle/replica-healthcheck:latest
-=======
           tags: mantlenetworkio/replica-healthcheck:${{ needs.release.outputs.replica-healthcheck }},mantlenetworkio/replica-healthcheck:latest
->>>>>>> 2cb4b09d
 
   batch-submitter:
     name: Publish batch-submitter Version ${{ needs.release.outputs.batch-submitter }}
@@ -527,8 +466,4 @@
           context: .
           file: ./batch-submitter/Dockerfile
           push: true
-<<<<<<< HEAD
-          tags: ethereummantle/batch-submitter-service:${{ needs.release.outputs.batch-submitter-service }},ethereummantle/batch-submitter-service:latest
-=======
-          tags: mantlenetworkio/batch-submitter:${{ needs.release.outputs.batch-submitter }},mantlenetworkio/batch-submitter:latest
->>>>>>> 2cb4b09d
+          tags: mantlenetworkio/batch-submitter:${{ needs.release.outputs.batch-submitter }},mantlenetworkio/batch-submitter:latest