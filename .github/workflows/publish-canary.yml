--- conflicted
+++ resolved
@@ -26,11 +26,7 @@
       canary-docker-tag: ${{ steps.docker-image-name.outputs.canary-docker-tag }}
       proxyd: ${{ steps.packages.outputs.proxyd }}
       l2geth-exporter: ${{ steps.packages.outputs.l2geth-exporter }}
-<<<<<<< HEAD
-      batch-submitter-service: ${{ steps.packages.outputs.batch-submitter-service }}
-=======
       batch-submitter: ${{ steps.packages.outputs.batch-submitter }}
->>>>>>> 2cb4b09d
 
     steps:
       - name: Check out source code
@@ -122,11 +118,7 @@
           context: .
           file: ./l2geth/Dockerfile
           push: true
-<<<<<<< HEAD
-          tags: ethereummantle/l2geth:${{ needs.canary-publish.outputs.canary-docker-tag }}
-=======
           tags: mantlenetworkio/l2geth:${{ needs.canary-publish.outputs.canary-docker-tag }}
->>>>>>> 2cb4b09d
 
   gas-oracle:
     name: Publish Gas Oracle ${{ needs.canary-publish.outputs.canary-docker-tag }}
@@ -152,11 +144,7 @@
           context: .
           file: ./gas-oracle/Dockerfile
           push: true
-<<<<<<< HEAD
-          tags: ethereummantle/gas-oracle:${{ needs.canary-publish.outputs.canary-docker-tag }}
-=======
           tags: mantlenetworkio/gas-oracle:${{ needs.canary-publish.outputs.canary-docker-tag }}
->>>>>>> 2cb4b09d
 
   hardhat-node:
     name: Publish Hardhat Node ${{ needs.canary-publish.outputs.canary-docker-tag }}
@@ -182,11 +170,7 @@
           context: ./ops/docker/hardhat
           file: ./ops/docker/hardhat/Dockerfile
           push: true
-<<<<<<< HEAD
-          tags: ethereummantle/hardhat-node:${{ needs.canary-publish.outputs.canary-docker-tag }}
-=======
           tags: mantlenetworkio/hardhat-node:${{ needs.canary-publish.outputs.canary-docker-tag }}
->>>>>>> 2cb4b09d
 
   message-relayer:
     name: Publish Message Relayer Version ${{ needs.canary-publish.outputs.canary-docker-tag }}
@@ -213,11 +197,7 @@
           file: ./ops/docker/Dockerfile.packages
           target: relayer
           push: true
-<<<<<<< HEAD
-          tags: ethereummantle/message-relayer:${{ needs.canary-publish.outputs.canary-docker-tag }}
-=======
           tags: mantlenetworkio/message-relayer:${{ needs.canary-publish.outputs.canary-docker-tag }}
->>>>>>> 2cb4b09d
 
   fault-detector:
     name: Publish Fault Detector Version ${{ needs.canary-publish.outputs.canary-docker-tag }}
@@ -244,11 +224,7 @@
           file: ./ops/docker/Dockerfile.packages
           target: fault-detector
           push: true
-<<<<<<< HEAD
-          tags: ethereummantle/fault-detector:${{ needs.canary-publish.outputs.canary-docker-tag }}
-=======
           tags: mantlenetworkio/fault-detector:${{ needs.canary-publish.outputs.canary-docker-tag }}
->>>>>>> 2cb4b09d
 
   data-transport-layer:
     name: Publish Data Transport Layer Version ${{ needs.canary-publish.outputs.canary-docker-tag }}
@@ -275,11 +251,7 @@
           file: ./ops/docker/Dockerfile.packages
           target: data-transport-layer
           push: true
-<<<<<<< HEAD
-          tags: ethereummantle/data-transport-layer:${{ needs.canary-publish.outputs.canary-docker-tag }}
-=======
           tags: mantlenetworkio/data-transport-layer:${{ needs.canary-publish.outputs.canary-docker-tag }}
->>>>>>> 2cb4b09d
 
   contracts:
     name: Publish Deployer Version ${{ needs.canary-publish.outputs.canary-docker-tag }}
@@ -306,11 +278,7 @@
           file: ./ops/docker/Dockerfile.packages
           target: deployer
           push: true
-<<<<<<< HEAD
-          tags: ethereummantle/deployer:${{ needs.canary-publish.outputs.canary-docker-tag }}
-=======
           tags: mantlenetworkio/deployer:${{ needs.canary-publish.outputs.canary-docker-tag }}
->>>>>>> 2cb4b09d
 
   integration_tests:
     name: Publish Integration tests ${{ needs.canary-publish.outputs.integration-tests }}
@@ -337,11 +305,7 @@
           file: ./ops/docker/Dockerfile.packages
           target: integration-tests
           push: true
-<<<<<<< HEAD
-          tags: ethereummantle/integration-tests:${{ needs.canary-publish.outputs.canary-docker-tag }}
-=======
           tags: mantlenetworkio/integration-tests:${{ needs.canary-publish.outputs.canary-docker-tag }}
->>>>>>> 2cb4b09d
 
   replica-healthcheck:
     name: Publish Replica Healthcheck Version ${{ needs.canary-publish.outputs.canary-docker-tag }}
@@ -368,11 +332,7 @@
           file: ./ops/docker/Dockerfile.packages
           target: replica-healthcheck
           push: true
-<<<<<<< HEAD
-          tags: ethereummantle/replica-healthcheck:${{ needs.canary-publish.outputs.canary-docker-tag }}
-=======
           tags: mantlenetworkio/replica-healthcheck:${{ needs.canary-publish.outputs.canary-docker-tag }}
->>>>>>> 2cb4b09d
 
   proxyd:
     name: Publish proxyd Version ${{ needs.canary-publish.outputs.canary-docker-tag }}
@@ -405,11 +365,7 @@
           context: .
           file: ./proxyd/Dockerfile
           push: true
-<<<<<<< HEAD
-          tags: ethereummantle/proxyd:${{ needs.canary-publish.outputs.proxyd }}
-=======
           tags: mantlenetworkio/proxyd:${{ needs.canary-publish.outputs.proxyd }}
->>>>>>> 2cb4b09d
           build-args: |
             GITDATE=${{ steps.build_args.outputs.GITDATE }}
             GITCOMMIT=${{ steps.build_args.outputs.GITCOMMIT }}
@@ -446,11 +402,7 @@
           context: .
           file: ./l2geth-exporter/Dockerfile
           push: true
-<<<<<<< HEAD
-          tags: ethereummantle/l2geth-exporter:${{ needs.canary-publish.outputs.l2geth-exporter }}
-=======
           tags: mantlenetworkio/l2geth-exporter:${{ needs.canary-publish.outputs.l2geth-exporter }}
->>>>>>> 2cb4b09d
           build-args: |
             GITDATE=${{ steps.build_args.outputs.GITDATE }}
             GITCOMMIT=${{ steps.build_args.outputs.GITCOMMIT }}
@@ -480,8 +432,4 @@
           context: .
           file: ./batch-submitter/Dockerfile
           push: true
-<<<<<<< HEAD
-          tags: ethereummantle/batch-submitter-service:${{ needs.canary-publish.outputs.batch-submitter-service }}
-=======
-          tags: mantlenetworkio/batch-submitter:${{ needs.canary-publish.outputs.batch-submitter }}
->>>>>>> 2cb4b09d
+          tags: mantlenetworkio/batch-submitter:${{ needs.canary-publish.outputs.batch-submitter }}